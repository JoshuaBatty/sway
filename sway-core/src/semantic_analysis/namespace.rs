--- conflicted
+++ resolved
@@ -104,110 +104,8 @@
         self.modules.insert(module_name, ix);
     }
 
-<<<<<<< HEAD
-    pub fn insert_dependency_module(&mut self, module_name: String, module_contents: Namespace) {
-        self.modules.insert(module_name, module_contents);
-    }
-
-    pub(crate) fn find_enum(&self, enum_name: &Ident) -> Option<TypedEnumDeclaration> {
-        match self.get_symbol(enum_name) {
-            CompileResult {
-                value: Some(TypedDeclaration::EnumDeclaration(inner)),
-                ..
-            } => Some(inner.clone()),
-            _ => None,
-        }
-    }
-
-    /// Returns a tuple where the first element is the [ResolvedType] of the actual expression,
-    /// and the second is the [ResolvedType] of its parent, for control-flow analysis.
-    pub(crate) fn find_subfield_type(
-        &mut self,
-        subfield_exp: &[Ident],
-    ) -> CompileResult<(TypeId, TypeId)> {
-        let mut warnings = vec![];
-        let mut errors = vec![];
-        let mut ident_iter = subfield_exp.iter().peekable();
-        let first_ident = ident_iter.next().unwrap();
-        let symbol = match self.symbols.get(first_ident) {
-            Some(s) => s,
-            None => {
-                errors.push(CompileError::UnknownVariable {
-                    var_name: first_ident.as_str().to_string(),
-                    span: first_ident.span().clone(),
-                });
-                return err(warnings, errors);
-            }
-        };
-        if ident_iter.peek().is_none() {
-            let ty = check!(
-                symbol.return_type(),
-                return err(warnings, errors),
-                warnings,
-                errors
-            );
-            return ok((ty, ty), warnings, errors);
-        }
-        let mut symbol = check!(
-            symbol.return_type(),
-            return err(warnings, errors),
-            warnings,
-            errors
-        );
-        let mut type_fields =
-            self.get_struct_type_fields(symbol, first_ident.as_str(), first_ident.span());
-        warnings.append(&mut type_fields.warnings);
-        errors.append(&mut type_fields.errors);
-        let (mut fields, struct_name) = match type_fields.value {
-            // if it is missing, the error message comes from within the above method
-            // so we don't need to re-add it here
-            None => return err(warnings, errors),
-            Some(value) => value,
-        };
-
-        let mut parent_rover = symbol;
-
-        for ident in ident_iter {
-            // find the ident in the currently available fields
-            let OwnedTypedStructField { r#type, .. } =
-                match fields.iter().find(|x| x.name == ident.as_str()) {
-                    Some(field) => field.clone(),
-                    None => {
-                        // gather available fields for the error message
-                        let available_fields =
-                            fields.iter().map(|x| x.name.as_str()).collect::<Vec<_>>();
-
-                        errors.push(CompileError::FieldNotFound {
-                            field_name: ident.clone(),
-                            struct_name,
-                            available_fields: available_fields.join(", "),
-                            span: ident.span().clone(),
-                        });
-                        return err(warnings, errors);
-                    }
-                };
-
-            match crate::type_engine::look_up_type_id(r#type) {
-                TypeInfo::Struct {
-                    fields: ref l_fields,
-                    ..
-                } => {
-                    parent_rover = symbol;
-                    fields = l_fields.clone();
-                    symbol = r#type;
-                }
-                _ => {
-                    fields = vec![];
-                    parent_rover = symbol;
-                    symbol = r#type;
-                }
-            }
-        }
-        ok((symbol, parent_rover), warnings, errors)
-=======
     pub fn insert_dependency_module(&mut self, module_name: String, ix: NamespaceRef) {
         self.insert_module(module_name, ix)
->>>>>>> c71b020f
     }
 
     pub(crate) fn get_methods_for_type(&self, r#type: TypeId) -> Vec<TypedFunctionDeclaration> {
