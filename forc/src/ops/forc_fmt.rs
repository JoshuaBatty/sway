use crate::cli::{BuildCommand, FormatCommand};
use crate::ops::forc_build;
<<<<<<< HEAD
use crate::utils::cli_error::CliError;
use crate::utils::helpers::get_sway_files;
use crate::{
    cli::FormatCommand,
    utils::helpers::{find_manifest_dir, print_green, print_red},
};
use formatter::get_formatted_data;
use prettydiff::{basic::DiffOp, diff_lines};
use std::{fs, path::PathBuf};
=======
use crate::utils::helpers::{find_manifest_dir, get_sway_files, println_green, println_red};
use formatter::get_formatted_data;
use prettydiff::{basic::DiffOp, diff_lines};
use std::{fmt, fs, io, path::PathBuf};
>>>>>>> 965681a5

pub fn format(command: FormatCommand) -> Result<(), CliError> {
    let build_command = BuildCommand {
        path: None,
        print_finalized_asm: false,
        print_intermediate_asm: false,
        binary_outfile: None,
        offline_mode: false,
        silent_mode: false,
    };

    match forc_build::build(build_command) {
        // build is successful, continue to formatting
        Ok(_) => format_after_build(command),

        // forc_build will print all the errors/warnings
        Err(err) => Err(err.into()),
    }
}

fn format_after_build(command: FormatCommand) -> Result<(), CliError> {
    let curr_dir = std::env::current_dir()?;

    match find_manifest_dir(&curr_dir) {
        Some(path) => {
            let files = get_sway_files(path);
            let mut contains_edits = false;

            for file in files {
                if let Ok(file_content) = fs::read_to_string(&file) {
                    // todo: get tab_size from Manifest file
                    match get_formatted_data(&file_content, 4) {
                        Ok((_, formatted_content)) => {
                            if command.check {
                                if file_content != formatted_content {
                                    let changeset = diff_lines(&file_content, &formatted_content);

                                    println!("\n{:?}\n", file);

                                    let mut count_of_updates = 0;

                                    for diff in changeset.diff() {
                                        // max 100 updates
                                        if count_of_updates >= 100 {
                                            break;
                                        }
                                        match diff {
                                            DiffOp::Equal(old) => {
                                                for o in old {
                                                    println!("{}", o)
                                                }
                                            }
                                            DiffOp::Insert(new) => {
                                                count_of_updates += 1;
                                                for n in new {
                                                    println_green(&format!("+{}", n))?;
                                                }
                                            }
                                            DiffOp::Remove(old) => {
                                                count_of_updates += 1;
                                                for o in old {
                                                    println_red(&format!("-{}", o))?;
                                                }
                                            }
                                            DiffOp::Replace(old, new) => {
                                                count_of_updates += 1;
                                                for o in old {
                                                    println_red(&format!("-{}", o))?;
                                                }
                                                for n in new {
                                                    println_green(&format!("+{}", n))?;
                                                }
                                            }
                                        }
                                    }

                                    if !contains_edits {
                                        contains_edits = true;
                                    }
                                }
                            } else {
                                format_sway_file(&file, &formatted_content)?;
                            }
                        }
                        Err(err) => {
                            // there could still be Sway files that are not part of the build
                            eprintln!("\nThis file: {:?} is not part of the build", file);
                            eprintln!("{}", err.join("\n"));
                        }
                    }
                }
            }

            if command.check {
                if contains_edits {
                    // One or more files are not formatted, exit with error
                    std::process::exit(1);
                } else {
                    // All files are formatted, exit cleanly
                    std::process::exit(0);
                }
            }

            Ok(())
        }
        _ => Err("Manifest file does not exist".into()),
    }
}

<<<<<<< HEAD
fn format_sway_file(file: &PathBuf, formatted_content: &str) -> Result<(), CliError> {
    fs::write(file, formatted_content)?;

    Ok(())
=======
fn format_sway_file(file: &PathBuf, formatted_content: &str) -> Result<(), FormatError> {
    fs::write(file, formatted_content)?;

    Ok(())
}

pub struct FormatError {
    pub message: String,
}

impl fmt::Display for FormatError {
    fn fmt(&self, f: &mut fmt::Formatter) -> Result<(), fmt::Error> {
        write!(f, "{}", self)
    }
}

impl From<&str> for FormatError {
    fn from(s: &str) -> Self {
        FormatError {
            message: s.to_string(),
        }
    }
}

impl From<String> for FormatError {
    fn from(s: String) -> Self {
        FormatError { message: s }
    }
}

impl From<io::Error> for FormatError {
    fn from(e: io::Error) -> Self {
        FormatError {
            message: e.to_string(),
        }
    }
>>>>>>> 965681a5
}<|MERGE_RESOLUTION|>--- conflicted
+++ resolved
@@ -1,23 +1,11 @@
 use crate::cli::{BuildCommand, FormatCommand};
 use crate::ops::forc_build;
-<<<<<<< HEAD
-use crate::utils::cli_error::CliError;
-use crate::utils::helpers::get_sway_files;
-use crate::{
-    cli::FormatCommand,
-    utils::helpers::{find_manifest_dir, print_green, print_red},
-};
-use formatter::get_formatted_data;
-use prettydiff::{basic::DiffOp, diff_lines};
-use std::{fs, path::PathBuf};
-=======
 use crate::utils::helpers::{find_manifest_dir, get_sway_files, println_green, println_red};
 use formatter::get_formatted_data;
 use prettydiff::{basic::DiffOp, diff_lines};
 use std::{fmt, fs, io, path::PathBuf};
->>>>>>> 965681a5
 
-pub fn format(command: FormatCommand) -> Result<(), CliError> {
+pub fn format(command: FormatCommand) -> Result<(), FormatError> {
     let build_command = BuildCommand {
         path: None,
         print_finalized_asm: false,
@@ -36,7 +24,7 @@
     }
 }
 
-fn format_after_build(command: FormatCommand) -> Result<(), CliError> {
+fn format_after_build(command: FormatCommand) -> Result<(), FormatError> {
     let curr_dir = std::env::current_dir()?;
 
     match find_manifest_dir(&curr_dir) {
@@ -125,12 +113,6 @@
     }
 }
 
-<<<<<<< HEAD
-fn format_sway_file(file: &PathBuf, formatted_content: &str) -> Result<(), CliError> {
-    fs::write(file, formatted_content)?;
-
-    Ok(())
-=======
 fn format_sway_file(file: &PathBuf, formatted_content: &str) -> Result<(), FormatError> {
     fs::write(file, formatted_content)?;
 
@@ -167,5 +149,4 @@
             message: e.to_string(),
         }
     }
->>>>>>> 965681a5
 }