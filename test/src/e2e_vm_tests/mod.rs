mod harness;
use fuel_vm::prelude::*;

pub fn run(filter_regex: Option<regex::Regex>) {
    let filter = |name| {
        filter_regex
            .as_ref()
            .map(|regex| regex.is_match(name))
            .unwrap_or(true)
    };

    // programs that should successfully compile and terminate
    // with some known state
    let project_names = vec![
        ("asm_expr_basic", ProgramState::Return(6)),
        ("basic_func_decl", ProgramState::Return(1)), // 1 == true
        ("contract_abi_impl", ProgramState::Return(0)),
        ("dependencies", ProgramState::Return(0)), // 0 == false
        ("if_elseif_enum", ProgramState::Return(10)),
        ("out_of_order_decl", ProgramState::Return(1)),
        ("struct_field_reassignment", ProgramState::Return(0)),
        ("enum_in_fn_decl", ProgramState::Return(255)),
        ("empty_impl", ProgramState::Return(0)),
        ("main_returns_unit", ProgramState::Return(0)),
        ("unary_not_basic", ProgramState::Return(1)), // 1 == true
        ("unary_not_basic_2", ProgramState::Return(1)), // 1 == true
        ("fix_opcode_bug", ProgramState::Return(30)),
        (
            "retd_b256",
            ProgramState::ReturnData(Bytes32::from([
                102, 104, 122, 173, 248, 98, 189, 119, 108, 143, 193, 139, 142, 159, 142, 32, 8,
                151, 20, 133, 110, 226, 51, 179, 144, 42, 89, 29, 13, 95, 41, 37,
            ])),
        ),
        (
            "retd_struct",
            ProgramState::ReturnData(Bytes32::from([
                251, 57, 24, 241, 63, 94, 17, 102, 252, 182, 8, 110, 140, 105, 102, 105, 138, 202,
                155, 39, 97, 32, 94, 129, 141, 144, 190, 142, 33, 32, 33, 75,
            ])),
        ),
        ("op_precedence", ProgramState::Return(0)),
        ("asm_without_return", ProgramState::Return(0)),
        ("op_precedence", ProgramState::Return(0)), // false
        ("b256_bad_jumps", ProgramState::Return(1)),
        ("b256_ops", ProgramState::Return(100)),
        ("struct_field_access", ProgramState::Return(43)),
        ("bool_and_or", ProgramState::Return(42)),
        ("neq_4_test", ProgramState::Return(0)),
        ("eq_4_test", ProgramState::Return(1)),
        ("local_impl_for_ord", ProgramState::Return(1)), // true
        ("const_decl", ProgramState::Return(100)),
        // TEMPORARILY DISABLED DUE TO OOM ("const_decl_in_library", ProgramState::Return(1)), // true
        ("aliased_imports", ProgramState::Return(42)),
        ("empty_method_initializer", ProgramState::Return(1)), // true
        ("b512_struct_alignment", ProgramState::Return(1)),    // true
        ("generic_structs", ProgramState::Return(1)),          // true
        ("generic_functions", ProgramState::Return(1)),        // true
        ("generic_enum", ProgramState::Return(1)),             // true
        ("import_method_from_other_file", ProgramState::Return(10)), // true
        ("address_test", ProgramState::Return(1)),             // true
        ("generic_struct", ProgramState::Return(1)),           // true
        ("zero_field_types", ProgramState::Return(10)),        // true
        ("assert_test", ProgramState::Return(1)),              // true
        ("match_expressions", ProgramState::Return(42)),
        ("assert_test", ProgramState::Return(1)),  // true
        ("array_basics", ProgramState::Return(1)), // true
        ("array_dynamic_oob", ProgramState::Revert(1)),
        ("array_generics", ProgramState::Return(1)), // true
        ("match_expressions_structs", ProgramState::Return(4)),
        ("block_height", ProgramState::Return(1)),   // true
        ("b512_test", ProgramState::Return(1)),      // true
        ("block_height", ProgramState::Return(1)),   // true
<<<<<<< HEAD
        ("use_full_path_names", ProgramState::Return(1)),
        ("valid_impurity", ProgramState::Return(0)), // true
=======
        ("valid_impurity", ProgramState::Return(0)), // false
        ("trait_override_bug", ProgramState::Return(7)),
        ("if_implicit_unit", ProgramState::Return(0)),
        ("modulo_uint_test", ProgramState::Return(1)), // true
>>>>>>> 6ce303a5
    ];

    project_names.into_iter().for_each(|(name, res)| {
        if filter(name) {
            assert_eq!(crate::e2e_vm_tests::harness::runs_in_vm(name), res);
            assert_eq!(crate::e2e_vm_tests::harness::test_json_abi(name), Ok(()));
        }
    });

    // source code that should _not_ compile
    let project_names = vec![
        "recursive_calls",
        "asm_missing_return",
        "asm_should_not_have_return",
        "missing_fn_arguments",
        "excess_fn_arguments",
        // the feature for the below test, detecting inf deps, was reverted
        // when that is re-implemented we should reenable this test
        //"infinite_dependencies",
        "top_level_vars",
        "dependency_parsing_error",
        "disallowed_gm",
        "bad_generic_annotation",
        "bad_generic_var_annotation",
        "unify_identical_unknowns",
        "array_oob",
        "array_bad_index",
        "match_expressions_wrong_struct",
        "match_expressions_enums",
        "pure_calls_impure",
        "nested_impure",
        "predicate_calls_impure",
        "script_calls_impure",
        "contract_pure_calls_impure",
    ];
    project_names.into_iter().for_each(|name| {
        if filter(name) {
            crate::e2e_vm_tests::harness::does_not_compile(name)
        }
    });

    // ---- Tests paired with contracts upon which they depend which must be pre-deployed.
    // TODO validate that call output is correct
    let contract_and_project_names = &[
        ("basic_storage", "call_basic_storage"),
        ("increment_contract", "call_increment_contract"),
        ("auth_testing_contract", "caller_auth_test"),
        ("context_testing_contract", "caller_context_test"),
        ("contract_abi_impl", "contract_call"),
        ("balance_test_contract", "bal_opcode"),
    ];

    // Filter them first.
    let (contracts, projects): (Vec<_>, Vec<_>) = contract_and_project_names
        .iter()
        .filter(|names| filter(names.1))
        .cloned()
        .unzip();

    // Deploy and then test.
    for name in contracts {
        harness::deploy_contract(name)
    }
    for name in projects {
        harness::runs_on_node(name);
    }

    println!("_________________________________\nTests passed.");
}<|MERGE_RESOLUTION|>--- conflicted
+++ resolved
@@ -71,15 +71,12 @@
         ("block_height", ProgramState::Return(1)),   // true
         ("b512_test", ProgramState::Return(1)),      // true
         ("block_height", ProgramState::Return(1)),   // true
-<<<<<<< HEAD
         ("use_full_path_names", ProgramState::Return(1)),
         ("valid_impurity", ProgramState::Return(0)), // true
-=======
         ("valid_impurity", ProgramState::Return(0)), // false
         ("trait_override_bug", ProgramState::Return(7)),
         ("if_implicit_unit", ProgramState::Return(0)),
         ("modulo_uint_test", ProgramState::Return(1)), // true
->>>>>>> 6ce303a5
     ];
 
     project_names.into_iter().for_each(|(name, res)| {
