--- conflicted
+++ resolved
@@ -454,15 +454,8 @@
                             }
                             let trait_name = CallPath {
                                 prefixes: vec![],
-<<<<<<< HEAD
-                                suffix: Ident {
-                                    primary_name: "r#Self",
-                                    span: block_span.clone(),
-                                },
+                                suffix: Ident::new_with_override("r#Self", block_span.clone()),
                                 is_absolute: false,
-=======
-                                suffix: Ident::new_with_override("r#Self", block_span.clone()),
->>>>>>> 53542036
                             };
                             namespace.insert_trait_implementation(
                                 trait_name.clone(),
