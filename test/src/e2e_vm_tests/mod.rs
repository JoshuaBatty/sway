--- conflicted
+++ resolved
@@ -68,17 +68,13 @@
         ("array_dynamic_oob", ProgramState::Revert(1)),
         ("array_generics", ProgramState::Return(1)), // true
         ("match_expressions_structs", ProgramState::Return(4)),
-        ("block_height", ProgramState::Return(1)),   // true
-        ("b512_test", ProgramState::Return(1)),      // true
-        ("block_height", ProgramState::Return(1)),   // true
-<<<<<<< HEAD
+        ("block_height", ProgramState::Return(1)), // true
+        ("b512_test", ProgramState::Return(1)),    // true
+        ("block_height", ProgramState::Return(1)), // true
         ("use_full_path_names", ProgramState::Return(1)),
-        ("valid_impurity", ProgramState::Return(0)), // true
-=======
         ("valid_impurity", ProgramState::Return(0)), // false
         ("trait_override_bug", ProgramState::Return(7)),
         ("if_implicit_unit", ProgramState::Return(0)),
->>>>>>> a4d2c570
     ];
 
     project_names.into_iter().for_each(|(name, res)| {
