use super::*;
use crate::build_config::BuildConfig;
use crate::control_flow_analysis::ControlFlowGraph;
use crate::semantic_analysis::{ast_node::*, Namespace, TypeCheckArguments};
use crate::type_engine::{insert_type, IntegerBits};

use either::Either;
use std::cmp::Ordering;
use std::collections::{HashMap, HashSet};

mod method_application;
use crate::type_engine::TypeId;
use method_application::type_check_method_application;

#[derive(Clone, Debug)]
pub struct TypedExpression {
    pub(crate) expression: TypedExpressionVariant,
    pub(crate) return_type: TypeId,
    /// whether or not this expression is constantly evaluatable (if the result is known at compile
    /// time)
    pub(crate) is_constant: IsConstant,
    pub(crate) span: Span,
}

pub(crate) fn error_recovery_expr(span: Span) -> TypedExpression {
    TypedExpression {
        expression: TypedExpressionVariant::Tuple { fields: vec![] },
        return_type: crate::type_engine::insert_type(TypeInfo::ErrorRecovery),
        is_constant: IsConstant::No,
        span,
    }
}

#[allow(clippy::too_many_arguments)]
impl TypedExpression {
    pub(crate) fn type_check(arguments: TypeCheckArguments<'_, Expression>) -> CompileResult<Self> {
        let TypeCheckArguments {
            checkee: other,
            namespace,
            crate_namespace,
            return_type_annotation: type_annotation,
            help_text,
            self_type,
            build_config,
            dead_code_graph,
            dependency_graph,
            opts,
            ..
        } = arguments;
        let expr_span = other.span();
        let res = match other {
            Expression::Literal { value: lit, span } => Self::type_check_literal(lit, span),
            Expression::VariableExpression { name, span, .. } => {
                Self::type_check_variable_expression(name, span, namespace)
            }
            Expression::FunctionApplication {
                name,
                arguments,
                span,
                type_arguments,
                ..
            } => Self::type_check_function_application(
                TypeCheckArguments {
                    checkee: (name, arguments, type_arguments),
                    namespace,
                    crate_namespace,
                    return_type_annotation: insert_type(TypeInfo::Unknown),
                    help_text: Default::default(),
                    self_type,
                    build_config,
                    dead_code_graph,
                    dependency_graph,
                    mode: Mode::NonAbi,
                    opts,
                },
                span,
            ),
            Expression::LazyOperator { op, lhs, rhs, span } => Self::type_check_lazy_operator(
                TypeCheckArguments {
                    checkee: (op, *lhs, *rhs),
                    return_type_annotation: insert_type(TypeInfo::Boolean),
                    namespace,
                    crate_namespace,
                    help_text: Default::default(),
                    self_type,
                    build_config,
                    dead_code_graph,
                    dependency_graph,
                    mode: Mode::NonAbi,
                    opts,
                },
                span,
            ),
            Expression::CodeBlock { contents, span, .. } => Self::type_check_code_block(
                contents,
                span,
                namespace,
                crate_namespace,
                type_annotation,
                help_text,
                self_type,
                build_config,
                dead_code_graph,
                dependency_graph,
                opts,
            ),
            // TODO if _condition_ is constant, evaluate it and compile this to an
            // expression with only one branch
            Expression::IfExp {
                condition,
                then,
                r#else,
                span,
            } => Self::type_check_if_expression(
                TypeCheckArguments {
                    checkee: (condition, then, r#else),
                    return_type_annotation: type_annotation,
                    namespace,
                    crate_namespace,
                    self_type,
                    build_config,
                    dead_code_graph,
                    dependency_graph,
                    mode: Mode::NonAbi,
                    help_text: Default::default(),
                    opts,
                },
                span,
            ),
            Expression::AsmExpression { asm, span, .. } => Self::type_check_asm_expression(
                asm,
                span,
                namespace,
                crate_namespace,
                self_type,
                build_config,
                dead_code_graph,
                dependency_graph,
                opts,
            ),
            Expression::StructExpression {
                span,
                struct_name,
                fields,
            } => Self::type_check_struct_expression(
                span,
                struct_name,
                fields,
                namespace,
                crate_namespace,
                self_type,
                build_config,
                dead_code_graph,
                dependency_graph,
                opts,
            ),
            Expression::SubfieldExpression {
                prefix,
                span,
                field_to_access,
            } => Self::type_check_subfield_expression(
                prefix,
                span,
                field_to_access,
                namespace,
                crate_namespace,
                self_type,
                build_config,
                dead_code_graph,
                dependency_graph,
                opts,
            ),
            Expression::MethodApplication {
                method_name,
                arguments,
                span,
            } => type_check_method_application(
                method_name,
                arguments,
                span,
                namespace,
                crate_namespace,
                self_type,
                build_config,
                dead_code_graph,
                dependency_graph,
                opts,
            ),
            Expression::Tuple { fields, span } => Self::type_check_tuple(
                fields,
                span,
                namespace,
                crate_namespace,
                type_annotation,
                self_type,
                build_config,
                dead_code_graph,
                dependency_graph,
                opts,
            ),
            Expression::DelineatedPath {
                call_path,
                span,
                args,
                type_arguments,
            } => Self::type_check_delineated_path(
                call_path,
                span,
                args,
                type_arguments,
                namespace,
                crate_namespace,
                self_type,
                build_config,
                dead_code_graph,
                dependency_graph,
                opts,
            ),
            Expression::AbiCast {
                abi_name,
                address,
                span,
            } => Self::type_check_abi_cast(
                abi_name,
                address,
                span,
                namespace,
                crate_namespace,
                self_type,
                build_config,
                dead_code_graph,
                dependency_graph,
                opts,
            ),
            Expression::Array { contents, span } => Self::type_check_array(
                contents,
                span,
                namespace,
                crate_namespace,
                self_type,
                build_config,
                dead_code_graph,
                dependency_graph,
                opts,
            ),
            Expression::ArrayIndex {
                prefix,
                index,
                span,
            } => Self::type_check_array_index(
                TypeCheckArguments {
                    checkee: (*prefix, *index),
                    namespace,
                    crate_namespace,
                    self_type,
                    build_config,
                    dead_code_graph,
                    dependency_graph,
                    opts,
                    return_type_annotation: insert_type(TypeInfo::Unknown),
                    mode: Default::default(),
                    help_text: Default::default(),
                },
                span,
            ),
            Expression::DelayedMatchTypeResolution { variant, span } => {
                Self::type_check_delayed_resolution(
                    variant,
                    span,
                    namespace,
                    crate_namespace,
                    self_type,
                    build_config,
                    dead_code_graph,
                    dependency_graph,
                    opts,
                )
            }
            a => {
                let errors = vec![CompileError::Unimplemented(
                    "Unimplemented expression",
                    a.span(),
                )];

                let exp = error_recovery_expr(a.span());
                ok(exp, vec![], errors)
            }
        };
        let mut typed_expression = match res.value {
            Some(r) => r,
            None => return res,
        };
        let mut warnings = res.warnings;
        let mut errors = res.errors;
        // if the return type cannot be cast into the annotation type then it is a type error
        match unify_with_self(
            typed_expression.return_type,
            type_annotation,
            self_type,
            &expr_span,
        ) {
            Ok(mut ws) => {
                warnings.append(&mut ws);
            }
            Err(e) => {
                errors.push(CompileError::TypeError(e));
            }
        };
        // The annotation may result in a cast, which is handled in the type engine.

        typed_expression.return_type = namespace
            .resolve_type_with_self(look_up_type_id(typed_expression.return_type), self_type)
            .unwrap_or_else(|_| {
                errors.push(CompileError::UnknownType { span: expr_span });
                insert_type(TypeInfo::ErrorRecovery)
            });

        ok(typed_expression, warnings, errors)
    }

    /// Makes a fresh copy of all type ids in this expression. Used when monomorphizing.
    pub(crate) fn copy_types(&mut self, type_mapping: &[(TypeParameter, TypeId)]) {
        self.return_type = if let Some(matching_id) =
            look_up_type_id(self.return_type).matches_type_parameter(type_mapping)
        {
            insert_type(TypeInfo::Ref(matching_id))
        } else {
            insert_type(look_up_type_id_raw(self.return_type))
        };

        self.expression.copy_types(type_mapping);
    }

    fn type_check_literal(lit: Literal, span: Span) -> CompileResult<TypedExpression> {
        let return_type = match &lit {
            Literal::String(s) => TypeInfo::Str(s.as_str().len() as u64),
            Literal::U8(_) => TypeInfo::UnsignedInteger(IntegerBits::Eight),
            Literal::U16(_) => TypeInfo::UnsignedInteger(IntegerBits::Sixteen),

            Literal::U32(_) => TypeInfo::UnsignedInteger(IntegerBits::ThirtyTwo),
            Literal::U64(_) => TypeInfo::UnsignedInteger(IntegerBits::SixtyFour),
            Literal::Boolean(_) => TypeInfo::Boolean,
            Literal::Byte(_) => TypeInfo::Byte,
            Literal::B256(_) => TypeInfo::B256,
        };
        let id = crate::type_engine::insert_type(return_type);
        let exp = TypedExpression {
            expression: TypedExpressionVariant::Literal(lit),
            return_type: id,
            is_constant: IsConstant::Yes,
            span,
        };
        ok(exp, vec![], vec![])
    }

    fn type_check_variable_expression(
        name: Ident,
        span: Span,
        namespace: &Namespace,
    ) -> CompileResult<TypedExpression> {
        let mut errors = vec![];
        let exp = match namespace.get_symbol(&name).value {
            Some(TypedDeclaration::VariableDeclaration(TypedVariableDeclaration {
                body, ..
            })) => TypedExpression {
                return_type: body.return_type,
                is_constant: body.is_constant,
                expression: TypedExpressionVariant::VariableExpression { name: name.clone() },
                span,
            },
            Some(TypedDeclaration::ConstantDeclaration(TypedConstantDeclaration {
                value, ..
            })) => TypedExpression {
                return_type: value.return_type,
                is_constant: IsConstant::Yes,
                // Although this isn't strictly a 'variable' expression we can treat it as one for
                // this context.
                expression: TypedExpressionVariant::VariableExpression { name: name.clone() },
                span,
            },
            Some(a) => {
                errors.push(CompileError::NotAVariable {
                    name: name.span().as_str().to_string(),
                    span: name.span().clone(),
                    what_it_is: a.friendly_name(),
                });
                error_recovery_expr(name.span().clone())
            }
            None => {
                errors.push(CompileError::UnknownVariable {
                    var_name: name.span().as_str().trim().to_string(),
                    span: name.span().clone(),
                });
                error_recovery_expr(name.span().clone())
            }
        };
        ok(exp, vec![], errors)
    }

    #[allow(clippy::type_complexity)]
    fn type_check_function_application(
        arguments: TypeCheckArguments<'_, (CallPath, Vec<Expression>, Vec<(TypeInfo, Span)>)>,
        _span: Span,
    ) -> CompileResult<TypedExpression> {
        let TypeCheckArguments {
            checkee: (name, arguments, type_arguments),
            namespace,
            crate_namespace,
            self_type,
            build_config,
            dead_code_graph,
            dependency_graph,
            opts,
            ..
        } = arguments;
        let mut warnings = vec![];
        let mut errors = vec![];
        let function_declaration = check!(
            namespace.get_call_path(&name),
            return err(warnings, errors),
            warnings,
            errors
        );
        let TypedFunctionDeclaration {
            parameters,
            return_type,
            body,
            span,
            purity,
            ..
        } = if let TypedDeclaration::FunctionDeclaration(decl) = function_declaration {
            // if this is a generic function, monomorphize its internal types and insert the resulting
            // declaration into the namespace. Then, use that instead.
            if decl.type_parameters.is_empty() {
                decl
            } else {
                check!(
                    decl.monomorphize(type_arguments, self_type),
                    return err(warnings, errors),
                    warnings,
                    errors
                )
            }
        } else {
            errors.push(CompileError::NotAFunction {
                name: name.span().as_str().to_string(),
                span: name.span(),
                what_it_is: function_declaration.friendly_name(),
            });
            return err(warnings, errors);
        };

        if opts.purity != purity {
            errors.push(CompileError::PureCalledImpure { span: name.span() });
        }

        match arguments.len().cmp(&parameters.len()) {
            Ordering::Greater => {
                let arguments_span = arguments.iter().fold(
                    arguments
                        .get(0)
                        .map(|x| x.span())
                        .unwrap_or_else(|| name.span()),
                    |acc, arg| crate::utils::join_spans(acc, arg.span()),
                );
                errors.push(CompileError::TooManyArgumentsForFunction {
                    span: arguments_span,
                    method_name: name.suffix.clone(),
                    expected: parameters.len(),
                    received: arguments.len(),
                });
            }
            Ordering::Less => {
                let arguments_span = arguments.iter().fold(
                    arguments
                        .get(0)
                        .map(|x| x.span())
                        .unwrap_or_else(|| name.span()),
                    |acc, arg| crate::utils::join_spans(acc, arg.span()),
                );
                errors.push(CompileError::TooFewArgumentsForFunction {
                    span: arguments_span,
                    method_name: name.suffix.clone(),
                    expected: parameters.len(),
                    received: arguments.len(),
                });
            }
            Ordering::Equal => {}
        }
        // type check arguments in function application vs arguments in function
        // declaration. Use parameter type annotations as annotations for the
        // arguments
        //
        let typed_call_arguments = arguments
            .into_iter()
            .zip(parameters.iter())
            .map(|(arg, param)| {
                (
                    param.name.clone(),
                    TypedExpression::type_check(TypeCheckArguments {
                        checkee: arg.clone(),
                        namespace,
                        crate_namespace,
                        return_type_annotation: param.r#type,
                        help_text:
                            "The argument that has been provided to this function's type does \
                            not match the declared type of the parameter in the function \
                            declaration.",
                        self_type,
                        build_config,
                        dead_code_graph,
                        dependency_graph,
                        mode: Mode::NonAbi,
                        opts,
                    })
                    .unwrap_or_else(&mut warnings, &mut errors, || {
                        error_recovery_expr(arg.span())
                    }),
                )
            })
            .collect();

        ok(
            TypedExpression {
                return_type,
                // now check the function call return type
                // FEATURE this IsConstant can be true if the function itself is
                // constant-able const functions would be an
                // advanced feature and are not supported right
                // now
                is_constant: IsConstant::No,
                expression: TypedExpressionVariant::FunctionApplication {
                    arguments: typed_call_arguments,
                    name,
                    function_body: body,
                    selector: None, // regular functions cannot be in a contract call; only methods
                },
                span,
            },
            warnings,
            errors,
        )
    }

    fn type_check_lazy_operator(
        arguments: TypeCheckArguments<'_, (LazyOp, Expression, Expression)>,
        span: Span,
    ) -> CompileResult<TypedExpression> {
        let TypeCheckArguments {
            checkee: (op, lhs, rhs),
            namespace,
            crate_namespace,
            self_type,
            build_config,
            dead_code_graph,
            dependency_graph,
            return_type_annotation,
            opts,
            ..
        } = arguments;

        let mut warnings = vec![];
        let mut errors = vec![];
        let typed_lhs = check!(
            TypedExpression::type_check(TypeCheckArguments {
                checkee: lhs.clone(),
                help_text: Default::default(),
                mode: Mode::NonAbi,
                opts,
                self_type,
                namespace,
                crate_namespace,
                return_type_annotation,
                build_config,
                dead_code_graph,
                dependency_graph,
            }),
            error_recovery_expr(lhs.span()),
            warnings,
            errors
        );

        let typed_rhs = check!(
            TypedExpression::type_check(TypeCheckArguments {
                checkee: rhs.clone(),
                namespace,
                crate_namespace,
                return_type_annotation,
                help_text: Default::default(),
                self_type,
                build_config,
                dead_code_graph,
                dependency_graph,
                mode: Mode::NonAbi,
                opts,
            }),
            error_recovery_expr(rhs.span()),
            warnings,
            errors
        );

        ok(
            TypedExpression {
                expression: TypedExpressionVariant::LazyOperator {
                    op,
                    lhs: Box::new(typed_lhs),
                    rhs: Box::new(typed_rhs),
                },
                return_type: return_type_annotation,
                is_constant: IsConstant::No, // Maybe.
                span,
            },
            warnings,
            errors,
        )
    }

    fn type_check_code_block<'n>(
        contents: CodeBlock,
        span: Span,
        namespace: &mut Namespace,
        crate_namespace: Option<&'n Namespace>,
        type_annotation: TypeId,
        help_text: &'static str,
        self_type: TypeId,
        build_config: &BuildConfig,
        dead_code_graph: &mut ControlFlowGraph,
        dependency_graph: &mut HashMap<String, HashSet<String>>,
        opts: TCOpts,
    ) -> CompileResult<TypedExpression> {
        let mut warnings = vec![];
        let mut errors = vec![];
        let (typed_block, block_return_type) = check!(
            TypedCodeBlock::type_check(TypeCheckArguments {
                checkee: contents,
                namespace,
                crate_namespace,
                return_type_annotation: type_annotation,
                help_text,
                self_type,
                build_config,
                dead_code_graph,
                dependency_graph,
                mode: Mode::NonAbi,
                opts,
            }),
            (
                TypedCodeBlock {
                    contents: vec![],
                    whole_block_span: span.clone()
                },
                crate::type_engine::insert_type(TypeInfo::Tuple(Vec::new()))
            ),
            warnings,
            errors
        );

        // this could probably be cleaned up with unification instead of comparing types
        match unify_with_self(block_return_type, type_annotation, self_type, &span) {
            Ok(mut ws) => {
                warnings.append(&mut ws);
            }
            Err(e) => {
                errors.push(e.into());
            }
        };
        let exp = TypedExpression {
            expression: TypedExpressionVariant::CodeBlock(TypedCodeBlock {
                contents: typed_block.contents,
                whole_block_span: span.clone(),
            }),
            return_type: block_return_type,
            is_constant: IsConstant::No, /* TODO if all elements of block are constant
                                          * then this is constant */
            span,
        };
        ok(exp, warnings, errors)
    }

    #[allow(clippy::type_complexity)]
    fn type_check_if_expression(
        arguments: TypeCheckArguments<
            '_,
            (Box<Expression>, Box<Expression>, Option<Box<Expression>>),
        >,
        span: Span,
    ) -> CompileResult<TypedExpression> {
        let TypeCheckArguments {
            checkee: (condition, then, r#else),
            namespace,
            crate_namespace,
            return_type_annotation: type_annotation,
            self_type,
            build_config,
            dead_code_graph,
            dependency_graph,
            opts,
            ..
        } = arguments;
        let mut warnings = vec![];
        let mut errors = vec![];
        let condition = Box::new(check!(
            TypedExpression::type_check(TypeCheckArguments {
                checkee: *condition.clone(),
                namespace,
                crate_namespace,
                return_type_annotation: insert_type(TypeInfo::Boolean),
                help_text: "The condition of an if expression must be a boolean expression.",
                self_type,
                build_config,
                dead_code_graph,
                dependency_graph,
                mode: Mode::NonAbi,
                opts,
            }),
            error_recovery_expr(condition.span()),
            warnings,
            errors
        ));
        let then = Box::new(check!(
            TypedExpression::type_check(TypeCheckArguments {
                checkee: *then.clone(),
                namespace,
                crate_namespace,
                return_type_annotation: type_annotation,
                help_text: Default::default(),
                self_type,
                build_config,
                dead_code_graph,
                dependency_graph,
                mode: Mode::NonAbi,
                opts,
            }),
            error_recovery_expr(then.span()),
            warnings,
            errors
        ));
        let r#else = r#else.map(|expr| {
            Box::new(check!(
                TypedExpression::type_check(TypeCheckArguments {
                    checkee: *expr.clone(),
                    namespace,
                    crate_namespace,
                    return_type_annotation: then.return_type,
                    help_text: Default::default(),
                    self_type,
                    build_config,
                    dead_code_graph,
                    dependency_graph,
                    mode: Mode::NonAbi,
                    opts,
                }),
                error_recovery_expr(expr.span()),
                warnings,
                errors
            ))
        });

        let r#else_ret_ty = r#else
            .as_ref()
            .map(|x| x.return_type)
            .unwrap_or_else(|| insert_type(TypeInfo::Tuple(Vec::new())));
        // if there is a type annotation, then the else branch must exist
        match unify_with_self(then.return_type, r#else_ret_ty, self_type, &span) {
            Ok(mut warn) => {
                warnings.append(&mut warn);
                if !look_up_type_id(r#else_ret_ty).is_unit() && r#else.is_none() {
                    errors.push(CompileError::NoElseBranch {
                        span: span.clone(),
                        r#type: look_up_type_id(type_annotation).friendly_type_str(),
                    });
                }
            }
            Err(e) => {
                errors.push(e.into());
            }
        }

        let exp = TypedExpression {
            expression: TypedExpressionVariant::IfExp {
                condition,
                then: then.clone(),
                r#else,
            },
            is_constant: IsConstant::No, // TODO
            return_type: then.return_type,
            span,
        };
        ok(exp, warnings, errors)
    }

    #[allow(clippy::too_many_arguments)]
    fn type_check_asm_expression<'n>(
        asm: AsmExpression,
        span: Span,
        namespace: &mut Namespace,
        crate_namespace: Option<&'n Namespace>,
        self_type: TypeId,
        build_config: &BuildConfig,
        dead_code_graph: &mut ControlFlowGraph,
        dependency_graph: &mut HashMap<String, HashSet<String>>,
        opts: TCOpts,
    ) -> CompileResult<TypedExpression> {
        let mut warnings = vec![];
        let mut errors = vec![];
        let return_type = namespace
            .resolve_type_with_self(asm.return_type.clone(), self_type)
            .unwrap_or_else(|_| {
                errors.push(CompileError::UnknownType {
                    span: asm
                        .returns
                        .clone()
                        .map(|x| x.1)
                        .unwrap_or_else(|| asm.whole_block_span.clone()),
                });
                insert_type(TypeInfo::ErrorRecovery)
            });
        // type check the initializers
        let typed_registers = asm
            .registers
            .into_iter()
            .map(
                |AsmRegisterDeclaration { name, initializer }| TypedAsmRegisterDeclaration {
                    name,
                    initializer: initializer.map(|initializer| {
                        check!(
                            TypedExpression::type_check(TypeCheckArguments {
                                checkee: initializer.clone(),
                                namespace,
                                crate_namespace,
                                return_type_annotation: insert_type(TypeInfo::Unknown),
                                help_text: Default::default(),
                                self_type,
                                build_config,
                                dead_code_graph,
                                dependency_graph,
                                mode: Mode::NonAbi,
                                opts,
                            }),
                            error_recovery_expr(initializer.span()),
                            warnings,
                            errors
                        )
                    }),
                },
            )
            .collect();
        let exp = TypedExpression {
            expression: TypedExpressionVariant::AsmExpression {
                whole_block_span: asm.whole_block_span,
                body: asm.body,
                registers: typed_registers,
                returns: asm.returns,
            },
            return_type,
            is_constant: IsConstant::No,
            span,
        };
        ok(exp, warnings, errors)
    }

    #[allow(clippy::too_many_arguments)]
    fn type_check_struct_expression<'n>(
<<<<<<< HEAD
        span: Span<'sc>,
        call_path: CallPath<'sc>,
        fields: Vec<StructExpressionField<'sc>>,
        namespace: &mut Namespace<'sc>,
        crate_namespace: Option<&'n Namespace<'sc>>,
=======
        span: Span,
        struct_name: Ident,
        fields: Vec<StructExpressionField>,
        namespace: &mut Namespace,
        crate_namespace: Option<&'n Namespace>,
>>>>>>> 53542036
        self_type: TypeId,
        build_config: &BuildConfig,
        dead_code_graph: &mut ControlFlowGraph,
        dependency_graph: &mut HashMap<String, HashSet<String>>,
        opts: TCOpts,
    ) -> CompileResult<TypedExpression> {
        let mut warnings = vec![];
        let mut errors = vec![];
        let module_result = namespace
            .find_module_relative(&call_path.prefixes)
            .ok(&mut warnings, &mut errors);
        let mut typed_fields_buf = vec![];
        let definition = match module_result {
            Some(module) => match module.clone().get_symbol(&call_path.suffix).value {
                Some(TypedDeclaration::StructDeclaration(st)) => st.clone(),
                Some(_) => {
                    errors.push(CompileError::DeclaredNonStructAsStruct {
<<<<<<< HEAD
                        name: call_path.suffix.primary_name,
                        span: span.clone(),
=======
                        name: struct_name.clone(),
                        span,
>>>>>>> 53542036
                    });
                    return err(warnings, errors);
                }
                None => {
                    errors.push(CompileError::StructNotFound {
<<<<<<< HEAD
                        name: call_path.suffix.primary_name,
                        span: span.clone(),
=======
                        name: struct_name.clone(),
                        span,
>>>>>>> 53542036
                    });
                    return err(warnings, errors);
                }
            },
            None => {
                errors.push(CompileError::StructNotFound {
                    name: call_path.suffix.primary_name,
                    span: span.clone(),
                });
                return err(warnings, errors);
            }
        };
        // if this is a generic struct, i.e. it has some type
        // parameters, monomorphize it before unifying the
        // types
        let definition = if definition.type_parameters.is_empty() {
            definition
        } else {
            definition.monomorphize()
        };

        // match up the names with their type annotations from the declaration
        for def_field in definition.fields.iter() {
            let expr_field: crate::parse_tree::StructExpressionField =
                match fields.iter().find(|x| x.name == def_field.name) {
                    Some(val) => val.clone(),
                    None => {
                        errors.push(CompileError::StructMissingField {
                            field_name: def_field.name.clone(),
                            struct_name: definition.name.clone(),
                            span: span.clone(),
                        });
                        typed_fields_buf.push(TypedStructExpressionField {
                            name: def_field.name.clone(),
                            value: TypedExpression {
                                expression: TypedExpressionVariant::Tuple { fields: vec![] },
                                return_type: insert_type(TypeInfo::ErrorRecovery),
                                is_constant: IsConstant::No,
                                span: span.clone(),
                            },
                        });
                        continue;
                    }
                };

            let typed_field = check!(
                TypedExpression::type_check(TypeCheckArguments {
                    checkee: expr_field.value,
                    namespace,
                    crate_namespace,
                    return_type_annotation: def_field.r#type,
                    help_text: "Struct field's type must match up with the type specified in its \
                     declaration.",
                    self_type,
                    build_config,
                    dead_code_graph,
                    dependency_graph,
                    mode: Mode::NonAbi,
                    opts,
                }),
                continue,
                warnings,
                errors
            );

            typed_fields_buf.push(TypedStructExpressionField {
                value: typed_field,
                name: expr_field.name.clone(),
            });
        }

        // check that there are no extra fields
        for field in fields {
            if !definition.fields.iter().any(|x| x.name == field.name) {
                errors.push(CompileError::StructDoesNotHaveField {
                    field_name: field.name.clone(),
                    struct_name: definition.name.clone(),
                    span: field.span,
                });
            }
        }
        let struct_type_id = crate::type_engine::insert_type(TypeInfo::Struct {
            name: definition.name.as_str().to_string(),
            fields: definition
                .fields
                .iter()
                .map(TypedStructField::as_owned_typed_struct_field)
                .collect::<Vec<_>>(),
        });
        let exp = TypedExpression {
            expression: TypedExpressionVariant::StructExpression {
                struct_name: definition.name,
                fields: typed_fields_buf,
            },
            return_type: struct_type_id,
            is_constant: IsConstant::No,
            span,
        };
        ok(exp, warnings, errors)
    }

    #[allow(clippy::too_many_arguments)]
    fn type_check_subfield_expression<'n>(
        prefix: Box<Expression>,
        span: Span,
        field_to_access: Ident,
        namespace: &mut Namespace,
        crate_namespace: Option<&'n Namespace>,
        self_type: TypeId,
        build_config: &BuildConfig,
        dead_code_graph: &mut ControlFlowGraph,
        dependency_graph: &mut HashMap<String, HashSet<String>>,
        opts: TCOpts,
    ) -> CompileResult<TypedExpression> {
        let mut warnings = vec![];
        let mut errors = vec![];
        let parent = check!(
            TypedExpression::type_check(TypeCheckArguments {
                checkee: *prefix,
                namespace,
                crate_namespace,
                return_type_annotation: insert_type(TypeInfo::Unknown),
                help_text: Default::default(),
                self_type,
                build_config,
                dead_code_graph,
                dependency_graph,
                mode: Mode::NonAbi,
                opts,
            }),
            return err(warnings, errors),
            warnings,
            errors
        );
        let (fields, struct_name) = check!(
            namespace.get_struct_type_fields(
                parent.return_type,
                parent.span.as_str(),
                &parent.span
            ),
            return err(warnings, errors),
            warnings,
            errors
        );
        let field = if let Some(field) = fields
            .iter()
            .find(|OwnedTypedStructField { name, .. }| name.as_str() == field_to_access.as_str())
        {
            field
        } else {
            errors.push(CompileError::FieldNotFound {
                span: field_to_access.span().clone(),
                available_fields: fields
                    .iter()
                    .map(|OwnedTypedStructField { name, .. }| name.to_string())
                    .collect::<Vec<_>>()
                    .join("\n"),
                field_name: field_to_access.clone(),
                struct_name,
            });
            return err(warnings, errors);
        };

        let exp = TypedExpression {
            expression: TypedExpressionVariant::StructFieldAccess {
                resolved_type_of_parent: parent.return_type,
                prefix: Box::new(parent),
                field_to_access: field.clone(),
                field_to_access_span: span.clone(),
            },
            return_type: field.r#type,
            is_constant: IsConstant::No,
            span,
        };
        ok(exp, warnings, errors)
    }

    fn type_check_tuple<'n>(
        fields: Vec<Expression>,
        span: Span,
        namespace: &mut Namespace,
        crate_namespace: Option<&'n Namespace>,
        type_annotation: TypeId,
        self_type: TypeId,
        build_config: &BuildConfig,
        dead_code_graph: &mut ControlFlowGraph,
        dependency_graph: &mut HashMap<String, HashSet<String>>,
        opts: TCOpts,
    ) -> CompileResult<TypedExpression> {
        let mut warnings = vec![];
        let mut errors = vec![];
        let field_type_ids_opt = match look_up_type_id(type_annotation) {
            TypeInfo::Tuple(field_type_ids) if field_type_ids.len() == fields.len() => {
                Some(field_type_ids)
            }
            _ => None,
        };
        let mut typed_field_types = Vec::with_capacity(fields.len());
        let mut typed_fields = Vec::with_capacity(fields.len());
        let mut is_constant = IsConstant::Yes;
        for (i, field) in fields.into_iter().enumerate() {
            let field_type_id = field_type_ids_opt
                .as_ref()
                .map(|field_type_ids| field_type_ids[i])
                .unwrap_or_default();
            let field_span = field.span();
            let typed_field = check!(
                TypedExpression::type_check(TypeCheckArguments {
                    checkee: field,
                    namespace,
                    crate_namespace,
                    return_type_annotation: field_type_id,
                    help_text: "tuple field type does not match the expected type",
                    self_type,
                    build_config,
                    dead_code_graph,
                    dependency_graph,
                    mode: Mode::NonAbi,
                    opts,
                }),
                error_recovery_expr(field_span),
                warnings,
                errors
            );
            if let IsConstant::No = typed_field.is_constant {
                is_constant = IsConstant::No;
            }
            typed_field_types.push(typed_field.return_type);
            typed_fields.push(typed_field);
        }
        let exp = TypedExpression {
            expression: TypedExpressionVariant::Tuple {
                fields: typed_fields,
            },
            return_type: crate::type_engine::insert_type(TypeInfo::Tuple(typed_field_types)),
            is_constant,
            span,
        };
        ok(exp, warnings, errors)
    }

    #[allow(clippy::too_many_arguments)]
    fn type_check_delineated_path<'n>(
        call_path: CallPath,
        span: Span,
        args: Vec<Expression>,
        // TODO these will be needed for enum instantiation
        _type_arguments: Vec<TypeInfo>,
        namespace: &mut Namespace,
        crate_namespace: Option<&'n Namespace>,
        self_type: TypeId,
        build_config: &BuildConfig,
        dead_code_graph: &mut ControlFlowGraph,
        dependency_graph: &mut HashMap<String, HashSet<String>>,
        opts: TCOpts,
    ) -> CompileResult<TypedExpression> {
        let mut warnings = vec![];
        let mut errors = vec![];
        // The first step is to determine if the call path refers to a module or an enum.
        // We could rely on the capitalization convention, where modules are lowercase
        // and enums are uppercase, but this is not robust in the long term.
        // Instead, we try to resolve both paths.
        // If only one exists, then we use that one. Otherwise, if both exist, it is
        // an ambiguous reference error.
        let mut probe_warnings = Vec::new();
        let mut probe_errors = Vec::new();
        let module_result = namespace
            .find_module_relative(&call_path.prefixes)
            .ok(&mut probe_warnings, &mut probe_errors);
        let enum_module_combined_result = {
            // also, check if this is an enum _in_ another module.
            let (module_path, enum_name) =
                call_path.prefixes.split_at(call_path.prefixes.len() - 1);
            let enum_name = enum_name[0].clone();
            let namespace = namespace.find_module_relative(module_path);
            let namespace = namespace.ok(&mut warnings, &mut errors);
            namespace.map(|ns| ns.find_enum(&enum_name)).flatten()
        };

        // now we can see if this thing is a symbol (typed declaration) or reference to an
        // enum instantiation
        let this_thing: Either<TypedDeclaration, TypedExpression> =
            match (module_result, enum_module_combined_result) {
                (Some(_module), Some(_enum_res)) => {
                    errors.push(CompileError::AmbiguousPath { span });
                    return err(warnings, errors);
                }
                (Some(module), None) => match module.get_symbol(&call_path.suffix).value.cloned() {
                    Some(decl) => Either::Left(decl),
                    None => {
                        errors.push(CompileError::SymbolNotFound {
                            name: call_path.suffix.as_str().to_string(),
                            span: call_path.suffix.span().clone(),
                        });
                        return err(warnings, errors);
                    }
                },
                (None, Some(enum_decl)) => Either::Right(check!(
                    instantiate_enum(
                        enum_decl,
                        call_path.suffix,
                        args,
                        namespace,
                        crate_namespace,
                        self_type,
                        build_config,
                        dead_code_graph,
                        dependency_graph,
                        opts,
                    ),
                    return err(warnings, errors),
                    warnings,
                    errors
                )),
                (None, None) => {
                    errors.push(CompileError::SymbolNotFound {
                        span,
                        name: call_path.suffix.as_str().to_string(),
                    });
                    return err(warnings, errors);
                }
            };

        let exp = match this_thing {
            Either::Left(_) => {
                errors.push(CompileError::Unimplemented(
                    "Unable to refer to declarations in other modules directly. Try \
                     importing it instead.",
                    span,
                ));
                return err(warnings, errors);
            }
            Either::Right(expr) => expr,
        };
        ok(exp, warnings, errors)
    }

    #[allow(clippy::too_many_arguments)]
    fn type_check_abi_cast<'n>(
        abi_name: CallPath,
        address: Box<Expression>,
        span: Span,
        namespace: &mut Namespace,
        crate_namespace: Option<&'n Namespace>,
        self_type: TypeId,
        build_config: &BuildConfig,
        dead_code_graph: &mut ControlFlowGraph,
        dependency_graph: &mut HashMap<String, HashSet<String>>,
        opts: TCOpts,
    ) -> CompileResult<TypedExpression> {
        let mut warnings = vec![];
        let mut errors = vec![];
        // TODO use lib-std's Address type instead of b256
        // type check the address and make sure it is
        let err_span = address.span();
        // TODO(static span): the below String address should just be address_expr
        // basically delete the bottom line and replace references to it with address_expr
        let address_str = address.span().as_str().to_string();
        let address_expr = check!(
            TypedExpression::type_check(TypeCheckArguments {
                checkee: *address,
                namespace,
                crate_namespace,
                return_type_annotation: insert_type(TypeInfo::B256),
                help_text: "An address that is being ABI cast must be of type b256",
                self_type,
                build_config,
                dead_code_graph,
                dependency_graph,
                mode: Mode::NonAbi,
                opts,
            }),
            error_recovery_expr(err_span),
            warnings,
            errors
        );
        // look up the call path and get the declaration it references
        let abi = check!(
            namespace.get_call_path(&abi_name),
            return err(warnings, errors),
            warnings,
            errors
        );
        // make sure the declaration is actually an abi
        let abi = match abi {
            TypedDeclaration::AbiDeclaration(abi) => abi,
            a => {
                errors.push(CompileError::NotAnAbi {
                    span: abi_name.span(),
                    actually_is: a.friendly_name(),
                });
                return err(warnings, errors);
            }
        };
        let return_type = insert_type(TypeInfo::ContractCaller {
            abi_name: abi_name.to_owned_call_path(),
            address: address_str,
        });
        let mut functions_buf = abi
            .interface_surface
            .iter()
            .map(|x| x.to_dummy_func(Mode::ImplAbiFn))
            .collect::<Vec<_>>();
        // calls of ABI methods do not result in any codegen of the ABI method block
        // they instead just use the CALL opcode and the return type
        let mut type_checked_fn_buf = Vec::with_capacity(abi.methods.len());
        for method in &abi.methods {
            type_checked_fn_buf.push(check!(
                TypedFunctionDeclaration::type_check(TypeCheckArguments {
                    checkee: method.clone(),
                    namespace,
                    crate_namespace,
                    return_type_annotation: insert_type(TypeInfo::Unknown),
                    help_text: Default::default(),
                    self_type: insert_type(TypeInfo::Contract),
                    build_config,
                    dead_code_graph,
                    mode: Mode::ImplAbiFn,
                    dependency_graph,
                    opts,
                }),
                return err(warnings, errors),
                warnings,
                errors
            ));
        }

        functions_buf.append(&mut type_checked_fn_buf);
        namespace.insert_trait_implementation(
            abi_name.clone(),
            look_up_type_id(return_type),
            functions_buf,
        );
        let exp = TypedExpression {
            expression: TypedExpressionVariant::AbiCast {
                abi_name,
                address: Box::new(address_expr),
                span: span.clone(),
            },
            return_type,
            is_constant: IsConstant::No,
            span,
        };
        ok(exp, warnings, errors)
    }

    #[allow(clippy::too_many_arguments)]
    fn type_check_array<'n>(
        contents: Vec<Expression>,
        span: Span,
        namespace: &mut Namespace,
        crate_namespace: Option<&'n Namespace>,
        self_type: TypeId,
        build_config: &BuildConfig,
        dead_code_graph: &mut ControlFlowGraph,
        dependency_graph: &mut HashMap<String, HashSet<String>>,
        opts: TCOpts,
    ) -> CompileResult<TypedExpression> {
        if contents.is_empty() {
            return ok(
                TypedExpression {
                    expression: TypedExpressionVariant::Array {
                        contents: Vec::new(),
                    },
                    return_type: insert_type(TypeInfo::Array(insert_type(TypeInfo::Unknown), 0)),
                    is_constant: IsConstant::Yes,
                    span,
                },
                Vec::new(),
                Vec::new(),
            );
        };

        let mut warnings = Vec::new();
        let mut errors = Vec::new();
        let typed_contents: Vec<TypedExpression> = contents
            .into_iter()
            .map(|expr| {
                let span = expr.span();
                check!(
                    Self::type_check(TypeCheckArguments {
                        checkee: expr,
                        namespace,
                        crate_namespace,
                        return_type_annotation: insert_type(TypeInfo::Unknown),
                        help_text: Default::default(),
                        self_type,
                        build_config,
                        dead_code_graph,
                        dependency_graph,
                        mode: Mode::NonAbi,
                        opts,
                    }),
                    error_recovery_expr(span),
                    warnings,
                    errors
                )
            })
            .collect();

        let elem_type = typed_contents[0].return_type;
        for typed_elem in &typed_contents[1..] {
            match unify_with_self(
                typed_elem.return_type,
                elem_type,
                self_type,
                &typed_elem.span,
            ) {
                // In both cases, if there are warnings or errors then break here, since we don't
                // need to spam type errors for every element once we have one.
                Ok(mut ws) => {
                    let no_warnings = ws.is_empty();
                    warnings.append(&mut ws);
                    if !no_warnings {
                        break;
                    }
                }
                Err(e) => {
                    errors.push(CompileError::TypeError(e));
                    break;
                }
            };
        }

        let array_count = typed_contents.len();
        ok(
            TypedExpression {
                expression: TypedExpressionVariant::Array {
                    contents: typed_contents,
                },
                return_type: insert_type(TypeInfo::Array(elem_type, array_count)),
                is_constant: IsConstant::No, // Maybe?
                span,
            },
            warnings,
            errors,
        )
    }

    fn type_check_array_index(
        arguments: TypeCheckArguments<'_, (Expression, Expression)>,
        span: Span,
    ) -> CompileResult<TypedExpression> {
        let TypeCheckArguments {
            checkee: (prefix, index),
            namespace,
            crate_namespace,
            self_type,
            build_config,
            dead_code_graph,
            dependency_graph,
            opts,
            ..
        } = arguments;
        let mut warnings = Vec::new();
        let mut errors = Vec::new();

        let prefix_te = check!(
            TypedExpression::type_check(TypeCheckArguments {
                checkee: prefix.clone(),
                namespace,
                crate_namespace,
                return_type_annotation: insert_type(TypeInfo::Unknown),
                help_text: Default::default(),
                self_type,
                build_config,
                dead_code_graph,
                dependency_graph,
                mode: Mode::NonAbi,
                opts,
            }),
            return err(warnings, errors),
            warnings,
            errors
        );

        // If the return type is a static array then create a TypedArrayIndex.
        if let TypeInfo::Array(elem_type_id, _) = look_up_type_id(prefix_te.return_type) {
            let index_te = check!(
                TypedExpression::type_check(TypeCheckArguments {
                    checkee: index,
                    namespace,
                    crate_namespace,
                    return_type_annotation: insert_type(TypeInfo::UnsignedInteger(
                        IntegerBits::SixtyFour
                    )),
                    help_text: Default::default(),
                    self_type,
                    build_config,
                    dead_code_graph,
                    dependency_graph,
                    mode: Mode::NonAbi,
                    opts,
                }),
                return err(warnings, errors),
                warnings,
                errors
            );

            ok(
                TypedExpression {
                    expression: TypedExpressionVariant::ArrayIndex {
                        prefix: Box::new(prefix_te),
                        index: Box::new(index_te),
                    },
                    return_type: elem_type_id,
                    is_constant: IsConstant::No,
                    span,
                },
                warnings,
                errors,
            )
        } else {
            // Otherwise convert into a method call 'index(self, index)' via the std::ops::Index trait.
            let method_name = MethodName::FromType {
                call_path: CallPath {
                    prefixes: vec![
                        Ident::new_with_override("core", span.clone()),
                        Ident::new_with_override("ops", span.clone()),
                    ],
<<<<<<< HEAD
                    suffix: Ident {
                        primary_name: "index",
                        span: span.clone(),
                    },
                    is_absolute: true,
=======
                    suffix: Ident::new_with_override("index", span.clone()),
>>>>>>> 53542036
                },
                type_name: None,
            };
            type_check_method_application(
                method_name,
                vec![prefix, index],
                span,
                namespace,
                crate_namespace,
                self_type,
                build_config,
                dead_code_graph,
                dependency_graph,
                opts,
            )
        }
    }

    /// This function takes a [DelayedResolutionVariant] and returns either a
    /// [TypedExpressionVariant::EnumArgAccess] (given the case of enum arg
    /// access) or returns a [TypedExpressionVariant::StructFieldAccess] (given
    /// the case of struct field access). This function does several things, it
    /// 1) checks to ensure that the expression inside of the
    /// [DelayedResolutionVariant] is of the appropriate type (either an enum
    /// or a struct), 2) determines the return type of the corresponding
    /// struct field or enum arg, and 3) constructs the respective typed
    /// expression.
    fn type_check_delayed_resolution<'n>(
        variant: DelayedResolutionVariant,
        span: Span,
        namespace: &mut Namespace,
        crate_namespace: Option<&'n Namespace>,
        self_type: TypeId,
        build_config: &BuildConfig,
        dead_code_graph: &mut ControlFlowGraph,
        dependency_graph: &mut HashMap<String, HashSet<String>>,
        opts: TCOpts,
    ) -> CompileResult<TypedExpression> {
        let mut warnings = vec![];
        let mut errors = vec![];
        match variant {
            DelayedResolutionVariant::EnumVariant(DelayedEnumVariantResolution {
                exp,
                call_path,
                arg_num,
            }) => {
                let args = TypeCheckArguments {
                    checkee: *exp,
                    namespace,
                    crate_namespace,
                    return_type_annotation: insert_type(TypeInfo::Unknown),
                    help_text: "",
                    self_type,
                    build_config,
                    dead_code_graph,
                    dependency_graph,
                    mode: Mode::NonAbi,
                    opts,
                };
                let parent = check!(
                    TypedExpression::type_check(args),
                    return err(warnings, errors),
                    warnings,
                    errors
                );
                let enum_name = call_path.prefixes.first().unwrap().clone();
                let variant_name = call_path.suffix.clone();
                let enum_module_combined_result = {
                    let (module_path, enum_name) =
                        call_path.prefixes.split_at(call_path.prefixes.len() - 1);
                    let enum_name = enum_name[0].clone();
                    let namespace = namespace.find_module_relative(module_path);
                    let namespace = namespace.ok(&mut warnings, &mut errors);
                    namespace.map(|ns| ns.find_enum(&enum_name)).flatten()
                };
                let mut return_type = None;
                let mut owned_enum_variant = None;
                match enum_module_combined_result {
                    None => todo!(),
                    Some(enum_decl) => {
                        if enum_name != enum_decl.name {
                            errors.push(CompileError::MatchWrongType {
                                expected: parent.return_type,
                                span: enum_name.span().clone(),
                            });
                            let exp = error_recovery_expr(span);
                            return ok(exp, warnings, errors);
                        }
                        for (pos, variant) in enum_decl.variants.into_iter().enumerate() {
                            match (pos == arg_num, variant.name == variant_name) {
                                (true, true) => {
                                    return_type = Some(variant.r#type);
                                    owned_enum_variant = Some(variant);
                                }
                                (true, false) => {
                                    errors.push(CompileError::MatchWrongType {
                                        expected: parent.return_type,
                                        span: variant_name.span().clone(),
                                    });
                                    let exp = error_recovery_expr(span);
                                    return ok(exp, warnings, errors);
                                }
                                _ => (),
                            }
                        }
                    }
                }
                let (return_type, _owned_enum_variant) = match (return_type, owned_enum_variant) {
                    (Some(return_type), Some(owned_enum_variant)) => {
                        (return_type, owned_enum_variant)
                    }
                    _ => {
                        errors.push(CompileError::MatchWrongType {
                            expected: parent.return_type,
                            span: enum_name.span().clone(),
                        });
                        let exp = error_recovery_expr(span);
                        return ok(exp, warnings, errors);
                    }
                };

                let exp = TypedExpression {
                    expression: TypedExpressionVariant::EnumArgAccess {
                        resolved_type_of_parent: parent.return_type,
                        prefix: Box::new(parent),
                        //variant_to_access: owned_enum_variant.to_owned(),
                        arg_num_to_access: arg_num,
                    },
                    return_type,
                    is_constant: IsConstant::No,
                    span,
                };
                ok(exp, warnings, errors)
            }
            DelayedResolutionVariant::StructField(DelayedStructFieldResolution {
                exp,
                struct_name,
                field,
            }) => {
                let args = TypeCheckArguments {
                    checkee: *exp,
                    namespace,
                    crate_namespace,
                    return_type_annotation: insert_type(TypeInfo::Unknown),
                    help_text: "",
                    self_type,
                    build_config,
                    dead_code_graph,
                    dependency_graph,
                    mode: Mode::NonAbi,
                    opts,
                };
                let parent = check!(
                    TypedExpression::type_check(args),
                    return err(warnings, errors),
                    warnings,
                    errors
                );
                let (struct_fields, other_struct_name) = check!(
                    namespace.get_struct_type_fields(
                        parent.return_type,
                        parent.span.as_str(),
                        &parent.span
                    ),
                    return err(warnings, errors),
                    warnings,
                    errors
                );
                if struct_name.as_str() != other_struct_name {
                    errors.push(CompileError::MatchWrongType {
                        expected: parent.return_type,
                        span: struct_name.span().clone(),
                    });
                    let exp = error_recovery_expr(span);
                    return ok(exp, warnings, errors);
                }
                let mut field_to_access = None;
                for struct_field in struct_fields.iter() {
                    if struct_field.name == *field.as_str() {
                        field_to_access = Some(struct_field.clone())
                    }
                }
                let field_to_access = match field_to_access {
                    None => {
                        errors.push(CompileError::MatchWrongType {
                            expected: parent.return_type,
                            span: struct_name.span().clone(),
                        });
                        let exp = error_recovery_expr(span);
                        return ok(exp, warnings, errors);
                    }
                    Some(field_to_access) => field_to_access,
                };
                let exp = TypedExpression {
                    expression: TypedExpressionVariant::StructFieldAccess {
                        resolved_type_of_parent: parent.return_type,
                        prefix: Box::new(parent),
                        field_to_access: field_to_access.clone(),
                        field_to_access_span: field.span().clone(),
                    },
                    return_type: field_to_access.r#type,
                    is_constant: IsConstant::No,
                    span,
                };
                ok(exp, warnings, errors)
            }
        }
    }

    pub(crate) fn pretty_print(&self) -> String {
        format!(
            "{} ({})",
            self.expression.pretty_print(),
            look_up_type_id(self.return_type).friendly_type_str()
        )
    }
}

#[cfg(test)]
mod tests {
    use super::*;

    fn do_type_check(expr: Expression, type_annotation: TypeId) -> CompileResult<TypedExpression> {
        let mut namespace: Namespace = Default::default();
        let self_type = insert_type(TypeInfo::Unknown);
        let build_config = BuildConfig {
            file_name: Arc::new("test.sw".into()),
            dir_of_code: Arc::new("".into()),
            manifest_path: Arc::new("".into()),
            print_intermediate_asm: false,
            print_finalized_asm: false,
        };
        let mut dead_code_graph: ControlFlowGraph = Default::default();
        let mut dependency_graph = HashMap::new();

        TypedExpression::type_check(TypeCheckArguments {
            checkee: expr,
            namespace: &mut namespace,
            crate_namespace: None,
            return_type_annotation: type_annotation,
            help_text: Default::default(),
            self_type,
            build_config: &build_config,
            dead_code_graph: &mut dead_code_graph,
            dependency_graph: &mut dependency_graph,
            mode: Mode::NonAbi,
            opts: Default::default(),
        })
    }

    fn do_type_check_for_boolx2(expr: Expression) -> CompileResult<TypedExpression> {
        do_type_check(
            expr,
            insert_type(TypeInfo::Array(insert_type(TypeInfo::Boolean), 2)),
        )
    }

    #[test]
    fn test_array_type_check_non_homogeneous_0() {
        let empty_span = Span {
            span: pest::Span::new(" ".into(), 0, 0).unwrap(),
            path: None,
        };

        // [true, 0] -- first element is correct, assumes type is [bool; 2].
        let expr = Expression::Array {
            contents: vec![
                Expression::Literal {
                    value: Literal::Boolean(true),
                    span: empty_span.clone(),
                },
                Expression::Literal {
                    value: Literal::U64(0),
                    span: empty_span.clone(),
                },
            ],
            span: empty_span,
        };

        let comp_res = do_type_check_for_boolx2(expr);
        assert!(comp_res.errors.len() == 1);
        assert!(matches!(&comp_res.errors[0],
                         CompileError::TypeError(TypeError::MismatchedType {
                             expected,
                             received,
                             ..
                         }) if expected.friendly_type_str() == "bool"
                                && received.friendly_type_str() == "u64"));
    }

    #[test]
    fn test_array_type_check_non_homogeneous_1() {
        let empty_span = Span {
            span: pest::Span::new(" ".into(), 0, 0).unwrap(),
            path: None,
        };

        // [0, false] -- first element is incorrect, assumes type is [u64; 2].
        let expr = Expression::Array {
            contents: vec![
                Expression::Literal {
                    value: Literal::U64(0),
                    span: empty_span.clone(),
                },
                Expression::Literal {
                    value: Literal::Boolean(true),
                    span: empty_span.clone(),
                },
            ],
            span: empty_span,
        };

        let comp_res = do_type_check_for_boolx2(expr);
        assert!(comp_res.errors.len() == 2);
        assert!(matches!(&comp_res.errors[0],
                         CompileError::TypeError(TypeError::MismatchedType {
                             expected,
                             received,
                             ..
                         }) if expected.friendly_type_str() == "u64"
                                && received.friendly_type_str() == "bool"));
        assert!(matches!(&comp_res.errors[1],
                         CompileError::TypeError(TypeError::MismatchedType {
                             expected,
                             received,
                             ..
                         }) if expected.friendly_type_str() == "[bool; 2]"
                                && received.friendly_type_str() == "[u64; 2]"));
    }

    #[test]
    fn test_array_type_check_bad_count() {
        let empty_span = Span {
            span: pest::Span::new(" ".into(), 0, 0).unwrap(),
            path: None,
        };

        // [0, false] -- first element is incorrect, assumes type is [u64; 2].
        let expr = Expression::Array {
            contents: vec![
                Expression::Literal {
                    value: Literal::Boolean(true),
                    span: empty_span.clone(),
                },
                Expression::Literal {
                    value: Literal::Boolean(true),
                    span: empty_span.clone(),
                },
                Expression::Literal {
                    value: Literal::Boolean(true),
                    span: empty_span.clone(),
                },
            ],
            span: empty_span,
        };

        let comp_res = do_type_check_for_boolx2(expr);
        assert!(comp_res.errors.len() == 1);
        assert!(matches!(&comp_res.errors[0],
                         CompileError::TypeError(TypeError::MismatchedType {
                             expected,
                             received,
                             ..
                         }) if expected.friendly_type_str() == "[bool; 2]"
                                && received.friendly_type_str() == "[bool; 3]"));
    }

    #[test]
    fn test_array_type_check_empty() {
        let empty_span = Span {
            span: pest::Span::new(" ".into(), 0, 0).unwrap(),
            path: None,
        };

        let expr = Expression::Array {
            contents: Vec::new(),
            span: empty_span,
        };

        let comp_res = do_type_check(
            expr,
            insert_type(TypeInfo::Array(insert_type(TypeInfo::Boolean), 0)),
        );
        assert!(comp_res.warnings.is_empty() && comp_res.errors.is_empty());
    }
}<|MERGE_RESOLUTION|>--- conflicted
+++ resolved
@@ -861,19 +861,11 @@
 
     #[allow(clippy::too_many_arguments)]
     fn type_check_struct_expression<'n>(
-<<<<<<< HEAD
-        span: Span<'sc>,
-        call_path: CallPath<'sc>,
-        fields: Vec<StructExpressionField<'sc>>,
-        namespace: &mut Namespace<'sc>,
-        crate_namespace: Option<&'n Namespace<'sc>>,
-=======
         span: Span,
-        struct_name: Ident,
+        call_path: CallPath,
         fields: Vec<StructExpressionField>,
         namespace: &mut Namespace,
         crate_namespace: Option<&'n Namespace>,
->>>>>>> 53542036
         self_type: TypeId,
         build_config: &BuildConfig,
         dead_code_graph: &mut ControlFlowGraph,
@@ -891,32 +883,22 @@
                 Some(TypedDeclaration::StructDeclaration(st)) => st.clone(),
                 Some(_) => {
                     errors.push(CompileError::DeclaredNonStructAsStruct {
-<<<<<<< HEAD
-                        name: call_path.suffix.primary_name,
-                        span: span.clone(),
-=======
-                        name: struct_name.clone(),
+                        name: call_path.suffix.clone(),
                         span,
->>>>>>> 53542036
                     });
                     return err(warnings, errors);
                 }
                 None => {
                     errors.push(CompileError::StructNotFound {
-<<<<<<< HEAD
-                        name: call_path.suffix.primary_name,
-                        span: span.clone(),
-=======
-                        name: struct_name.clone(),
+                        name: call_path.suffix.clone(),
                         span,
->>>>>>> 53542036
                     });
                     return err(warnings, errors);
                 }
             },
             None => {
                 errors.push(CompileError::StructNotFound {
-                    name: call_path.suffix.primary_name,
+                    name: call_path.suffix.clone(),
                     span: span.clone(),
                 });
                 return err(warnings, errors);
@@ -1530,15 +1512,8 @@
                         Ident::new_with_override("core", span.clone()),
                         Ident::new_with_override("ops", span.clone()),
                     ],
-<<<<<<< HEAD
-                    suffix: Ident {
-                        primary_name: "index",
-                        span: span.clone(),
-                    },
+                    suffix: Ident::new_with_override("index", span.clone()),
                     is_absolute: true,
-=======
-                    suffix: Ident::new_with_override("index", span.clone()),
->>>>>>> 53542036
                 },
                 type_name: None,
             };
