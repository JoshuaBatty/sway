use crate::{
    build_config::BuildConfig,
    error::*,
    parse_tree::{ident, CallPath, Literal},
    parser::Rule,
    type_engine::TypeInfo,
    AstNode, AstNodeContent, CodeBlock, Declaration, VariableDeclaration,
};

use sway_types::{ident::Ident, join_spans, Span};

use either::Either;
use pest;
use pest::iterators::Pair;
use std::collections::VecDeque;

mod asm;
mod match_branch;
mod match_condition;
mod matcher;
mod method_name;
mod scrutinee;
mod unary_op;
pub(crate) use asm::*;
pub(crate) use match_branch::MatchBranch;
pub(crate) use match_condition::CatchAll;
pub(crate) use match_condition::MatchCondition;
use matcher::matcher;
pub(crate) use method_name::MethodName;
pub(crate) use scrutinee::{Scrutinee, StructScrutineeField};
pub(crate) use unary_op::UnaryOp;

/// Represents a parsed, but not yet type checked, [Expression](https://en.wikipedia.org/wiki/Expression_(computer_science)).
#[derive(Debug, Clone)]
pub enum Expression {
    Literal {
        value: Literal,
        span: Span,
    },
    FunctionApplication {
        name: CallPath,
        arguments: Vec<Expression>,
        type_arguments: Vec<(TypeInfo, Span)>,
        span: Span,
    },
    LazyOperator {
        op: LazyOp,
        lhs: Box<Expression>,
        rhs: Box<Expression>,
        span: Span,
    },
    VariableExpression {
        name: Ident,
        span: Span,
    },
    Tuple {
        fields: Vec<Expression>,
        span: Span,
    },
    Array {
        contents: Vec<Expression>,
        span: Span,
    },
    MatchExpression {
        primary_expression: Box<Expression>,
        branches: Vec<MatchBranch>,
        span: Span,
    },
    StructExpression {
        struct_name: CallPath,
        fields: Vec<StructExpressionField>,
        span: Span,
    },
    CodeBlock {
        contents: CodeBlock,
        span: Span,
    },
    IfExp {
        condition: Box<Expression>,
        then: Box<Expression>,
        r#else: Option<Box<Expression>>,
        span: Span,
    },
    // separated into other struct for parsing reasons
    AsmExpression {
        span: Span,
        asm: AsmExpression,
    },
    MethodApplication {
        method_name: MethodName,
        arguments: Vec<Expression>,
        span: Span,
    },
    /// A _subfield expression_ is anything of the form:
    /// ```ignore
    /// <ident>.<ident>
    /// ```
    ///
    SubfieldExpression {
        prefix: Box<Expression>,
        span: Span,
        field_to_access: Ident,
    },
    /// A _delineated path_ is anything of the form:
    /// ```ignore
    /// <ident>::<ident>
    /// ```
    /// Where there are `n >= 2` idents.
    /// These could be either enum variant constructions, or they could be
    /// references to some sort of module in the module tree.
    /// For example, a reference to a module:
    /// ```ignore
    /// std::ops::add
    /// ```
    ///
    /// And, an enum declaration:
    /// ```ignore
    /// enum MyEnum {
    ///   Variant1,
    ///   Variant2
    /// }
    ///
    /// MyEnum::Variant1
    /// ```
    DelineatedPath {
        call_path: CallPath,
        args: Vec<Expression>,
        span: Span,
        type_arguments: Vec<TypeInfo>,
    },
    /// A cast of a hash to an ABI for calling a contract.
    AbiCast {
        abi_name: CallPath,
        address: Box<Expression>,
        span: Span,
    },
    ArrayIndex {
        prefix: Box<Expression>,
        index: Box<Expression>,
        span: Span,
    },
    /// This variant serves as a stand-in for parsing-level match expression desugaring.
    /// Because types cannot be known at parsing-time, a desugared struct or enum gets
    /// special cased into this variant. During type checking, this variant is removed
    /// as is replaced with the corresponding field or argument access (given that the
    /// expression inside of the delayed resolution has the appropriate struct or enum
    /// type)
    DelayedMatchTypeResolution {
        variant: DelayedResolutionVariant,
        span: Span,
    },
}

#[derive(Debug, Clone)]
pub enum DelayedResolutionVariant {
    StructField(DelayedStructFieldResolution),
    EnumVariant(DelayedEnumVariantResolution),
    TupleVariant(DelayedTupleVariantResolution),
}

/// During type checking, this gets replaced with struct field access.
#[derive(Debug, Clone)]
pub struct DelayedStructFieldResolution {
    pub exp: Box<Expression>,
    pub struct_name: Ident,
    pub field: Ident,
}

/// During type checking, this gets replaced with enum arg access.
#[derive(Debug, Clone)]
pub struct DelayedEnumVariantResolution {
    pub exp: Box<Expression>,
    pub call_path: CallPath,
    pub arg_num: usize,
}

/// During type checking, this gets replaced with tuple arg access.
#[derive(Debug, Clone)]
pub struct DelayedTupleVariantResolution {
    pub exp: Box<Expression>,
    pub elem_num: usize,
}

#[derive(Clone, Debug, PartialEq)]
pub enum LazyOp {
    And,
    Or,
}

impl LazyOp {
    fn from(op_variant: OpVariant) -> Self {
        match op_variant {
            OpVariant::And => Self::And,
            OpVariant::Or => Self::Or,
            _ => unreachable!(),
        }
    }
}

#[derive(Debug, Clone)]
pub struct StructExpressionField {
    pub(crate) name: Ident,
    pub(crate) value: Expression,
    pub(crate) span: Span,
}

impl Expression {
    pub(crate) fn core_ops_eq(arguments: Vec<Expression>, span: Span) -> Expression {
        Expression::MethodApplication {
            method_name: MethodName::FromType {
                call_path: CallPath {
                    prefixes: vec![
                        Ident::new_with_override("core", span.clone()),
                        Ident::new_with_override("ops", span.clone()),
                    ],
                    suffix: Op {
                        op_variant: OpVariant::Equals,
                        span: span.clone(),
                    }
                    .to_var_name(),
                    is_absolute: true,
                },
                type_name: None,
            },
            arguments,
            span,
        }
    }

    pub(crate) fn core_ops(op: Op, arguments: Vec<Expression>, span: Span) -> Expression {
        Expression::MethodApplication {
            method_name: MethodName::FromType {
                call_path: CallPath {
                    prefixes: vec![
                        Ident::new_with_override("core", span.clone()),
                        Ident::new_with_override("ops", span.clone()),
                    ],
                    suffix: op.to_var_name(),
                    is_absolute: true,
                },
                type_name: None,
            },
            arguments,
            span,
        }
    }

    pub(crate) fn span(&self) -> Span {
        use Expression::*;
        (match self {
            Literal { span, .. } => span,
            FunctionApplication { span, .. } => span,
            LazyOperator { span, .. } => span,
            VariableExpression { span, .. } => span,
            Tuple { span, .. } => span,
            Array { span, .. } => span,
            MatchExpression { span, .. } => span,
            StructExpression { span, .. } => span,
            CodeBlock { span, .. } => span,
            IfExp { span, .. } => span,
            AsmExpression { span, .. } => span,
            MethodApplication { span, .. } => span,
            SubfieldExpression { span, .. } => span,
            DelineatedPath { span, .. } => span,
            AbiCast { span, .. } => span,
            ArrayIndex { span, .. } => span,
            DelayedMatchTypeResolution { span, .. } => span,
        })
        .clone()
    }
    pub(crate) fn parse_from_pair(
        expr: Pair<Rule>,
        config: Option<&BuildConfig>,
    ) -> CompileResult<Self> {
        let path = config.map(|c| c.path());
        let mut warnings = Vec::new();
        let mut errors = Vec::new();
        let expr_for_debug = expr.clone();
        let mut expr_iter = expr.into_inner();
        // first expr is always here
        let first_expr = expr_iter.next().unwrap();
        let first_expr = check!(
            Expression::parse_from_pair_inner(first_expr.clone(), config),
            Expression::Tuple {
                fields: vec![],
                span: Span {
                    span: first_expr.as_span(),
                    path: path.clone(),
                }
            },
            warnings,
            errors
        );
        let mut expr_or_op_buf: Vec<Either<Op, Expression>> =
            vec![Either::Right(first_expr.clone())];
        // sometimes exprs are followed by ops in the same expr
        while let Some(op) = expr_iter.next() {
            let op_str = op.as_str().to_string();
            let op_span = Span {
                span: op.as_span(),
                path: path.clone(),
            };

            let op = check!(
                parse_op(op, config),
                return err(warnings, errors),
                warnings,
                errors
            );

            // an op is necessarily followed by an expression
            let next_expr = match expr_iter.next() {
                Some(o) => check!(
                    Expression::parse_from_pair_inner(o.clone(), config),
                    Expression::Tuple {
                        fields: vec![],
                        span: Span {
                            span: o.as_span(),
                            path: path.clone()
                        }
                    },
                    warnings,
                    errors
                ),
                None => {
                    errors.push(CompileError::ExpectedExprAfterOp {
                        op: op_str,
                        span: Span {
                            span: expr_for_debug.as_span(),
                            path: path.clone(),
                        },
                    });
                    Expression::Tuple {
                        fields: vec![],
                        span: op_span,
                    }
                }
            };
            // pushing these into a vec in this manner so we can re-associate according to order of
            // operations later
            expr_or_op_buf.push(Either::Left(op));
            expr_or_op_buf.push(Either::Right(next_expr));
            /*
             * TODO
             * strategy: keep parsing until we have all of the op expressions
             * re-associate the expr tree with operator precedence
             */
        }
        if expr_or_op_buf.len() == 1 {
            ok(first_expr, warnings, errors)
        } else {
            let expr = arrange_by_order_of_operations(
                expr_or_op_buf,
                Span {
                    span: expr_for_debug.as_span(),
                    path: path.clone(),
                },
            )
            .unwrap_or_else(&mut warnings, &mut errors, || Expression::Tuple {
                fields: vec![],
                span: Span {
                    span: expr_for_debug.as_span(),
                    path: path.clone(),
                },
            });
            ok(expr, warnings, errors)
        }
    }

    pub(crate) fn parse_from_pair_inner(
        expr: Pair<Rule>,
        config: Option<&BuildConfig>,
    ) -> CompileResult<Self> {
        let path = config.map(|c| c.path());
        let mut errors = Vec::new();
        let mut warnings = Vec::new();
        let span = Span {
            span: expr.as_span(),
            path: path.clone(),
        };
        #[allow(unused_assignments)]
        let mut maybe_type_args = Vec::new();
        let parsed = match expr.as_rule() {
            Rule::literal_value => Literal::parse_from_pair(expr, config)
                .map(|(value, span)| Expression::Literal { value, span })
                .unwrap_or_else(&mut warnings, &mut errors, || Expression::Tuple {
                    fields: vec![],
                    span,
                }),
            Rule::func_app => {
                let span = Span {
                    span: expr.as_span(),
                    path: path.clone(),
                };
                let mut func_app_parts = expr.into_inner();
                let name = check!(
                    CallPath::parse_from_pair(func_app_parts.next().unwrap(), config),
                    return err(warnings, errors),
                    warnings,
                    errors
                );
                let (arguments, type_args) = {
                    let maybe_type_args = func_app_parts.next().unwrap();
                    match maybe_type_args.as_rule() {
                        Rule::type_args => (func_app_parts.next().unwrap(), Some(maybe_type_args)),
                        Rule::fn_args => (maybe_type_args, None),
                        _ => unreachable!(),
                    }
                };
                maybe_type_args = type_args
                    .map(|x| x.into_inner().skip(1).collect::<Vec<_>>())
                    .unwrap_or_else(Vec::new);
                let mut arguments_buf = Vec::new();
                for argument in arguments.into_inner() {
                    let arg = check!(
                        Expression::parse_from_pair(argument.clone(), config),
                        Expression::Tuple {
                            fields: vec![],
                            span: Span {
                                span: argument.as_span(),
                                path: path.clone()
                            }
                        },
                        warnings,
                        errors
                    );
                    arguments_buf.push(arg);
                }
                let mut type_args_buf = vec![];
                for arg in maybe_type_args {
                    let sp = Span {
                        span: arg.as_span(),
                        path: path.clone(),
                    };
                    type_args_buf.push((
                        check!(
                            TypeInfo::parse_from_pair(arg.into_inner().next().unwrap(), config),
                            return err(warnings, errors),
                            warnings,
                            errors
                        ),
                        sp,
                    ));
                }

                Expression::FunctionApplication {
                    name,
                    arguments: arguments_buf,
                    span,
                    type_arguments: type_args_buf,
                }
            }
            Rule::var_exp => {
                // this means that this is something like `!`, `ref`, or `deref` and the next
                // token is the actual expr value
                let mut name = None;
                for pair in expr.into_inner() {
                    match pair.as_rule() {
                        Rule::var_name_ident => {
                            name = Some(check!(
                                ident::parse_from_pair(pair, config),
                                Ident::new_with_override("error parsing var name", span.clone()),
                                warnings,
                                errors
                            ));
                        }
                        a => unreachable!("what is this? {:?} {}", a, pair.as_str()),
                    }
                }
                // this is non-optional and part of the parse rule so it won't fail
                let name = name.unwrap();
                Expression::VariableExpression { name, span }
            }
            Rule::array_exp => match expr.into_inner().next() {
                None => Expression::Array {
                    contents: Vec::new(),
                    span,
                },
                Some(array_elems) => check!(
                    parse_array_elems(array_elems, config),
                    Expression::Tuple {
                        fields: vec![],
                        span,
                    },
                    warnings,
                    errors
                ),
            },
            Rule::match_expression => {
                let mut expr_iter = expr.into_inner();
                let primary_expression = check!(
                    Expression::parse_from_pair(expr_iter.next().unwrap(), config),
                    Expression::Tuple {
                        fields: vec![],
                        span: span.clone()
                    },
                    warnings,
                    errors
                );
                let mut branches = Vec::new();
                for exp in expr_iter {
                    let res = check!(
                        MatchBranch::parse_from_pair(exp, config),
                        MatchBranch {
                            condition: MatchCondition::CatchAll(CatchAll { span: span.clone() }),
                            result: Expression::Tuple {
                                fields: vec![],
                                span: span.clone(),
                            },
                            span: span.clone()
                        },
                        warnings,
                        errors
                    );
                    branches.push(res);
                }
                check!(
                    desugar_match_expression(primary_expression, branches, span),
                    return err(warnings, errors),
                    warnings,
                    errors
                )
            }
            Rule::struct_expression => {
                let mut expr_iter = expr.into_inner();
                let struct_name = expr_iter.next().unwrap();
                let struct_name = check!(
<<<<<<< HEAD
                    CallPath::parse_from_pair(struct_name, config),
=======
                    ident::parse_from_pair(struct_name, config),
>>>>>>> 4ca12f8e
                    return err(warnings, errors),
                    warnings,
                    errors
                );
                let fields = expr_iter.next().unwrap().into_inner().collect::<Vec<_>>();
                let mut fields_buf = Vec::new();
                for i in (0..fields.len()).step_by(2) {
                    let name = check!(
                        ident::parse_from_pair(fields[i].clone(), config),
                        return err(warnings, errors),
                        warnings,
                        errors
                    );
                    let span = Span {
                        span: fields[i].as_span(),
                        path: path.clone(),
                    };
                    let value = check!(
                        Expression::parse_from_pair(fields[i + 1].clone(), config),
                        Expression::Tuple {
                            fields: vec![],
                            span: span.clone()
                        },
                        warnings,
                        errors
                    );
                    fields_buf.push(StructExpressionField { name, value, span });
                }

                Expression::StructExpression {
                    struct_name,
                    fields: fields_buf,
                    span,
                }
            }
            Rule::parenthesized_expression => {
                check!(
                    Expression::parse_from_pair(expr.clone().into_inner().next().unwrap(), config),
                    Expression::Tuple {
                        fields: vec![],
                        span: Span {
                            span: expr.as_span(),
                            path,
                        }
                    },
                    warnings,
                    errors
                )
            }
            Rule::code_block => {
                let whole_block_span = Span {
                    span: expr.as_span(),
                    path,
                };
                let expr = check!(
                    crate::CodeBlock::parse_from_pair(expr, config),
                    crate::CodeBlock {
                        contents: Vec::new(),
                        whole_block_span,
                    },
                    warnings,
                    errors
                );
                Expression::CodeBlock {
                    contents: expr,
                    span,
                }
            }
            Rule::if_exp => {
                let span = Span {
                    span: expr.as_span(),
                    path,
                };
                let mut if_exp_pairs = expr.into_inner();
                let condition_pair = if_exp_pairs.next().unwrap();
                let then_pair = if_exp_pairs.next().unwrap();
                let else_pair = if_exp_pairs.next();
                let condition = Box::new(check!(
                    Expression::parse_from_pair(condition_pair, config),
                    Expression::Tuple {
                        fields: vec![],
                        span: span.clone()
                    },
                    warnings,
                    errors
                ));
                let then = Box::new(check!(
                    Expression::parse_from_pair_inner(then_pair, config),
                    Expression::Tuple {
                        fields: vec![],
                        span: span.clone()
                    },
                    warnings,
                    errors
                ));
                let r#else = else_pair.map(|else_pair| {
                    Box::new(check!(
                        Expression::parse_from_pair_inner(else_pair, config),
                        Expression::Tuple {
                            fields: vec![],
                            span: span.clone()
                        },
                        warnings,
                        errors
                    ))
                });
                Expression::IfExp {
                    condition,
                    then,
                    r#else,
                    span,
                }
            }
            Rule::asm_expression => {
                let whole_block_span = Span {
                    span: expr.as_span(),
                    path,
                };
                let asm = check!(
                    AsmExpression::parse_from_pair(expr, config),
                    return err(warnings, errors),
                    warnings,
                    errors
                );
                Expression::AsmExpression {
                    asm,
                    span: whole_block_span,
                }
            }
            Rule::method_exp => {
                let whole_exp_span = Span {
                    span: expr.as_span(),
                    path: path.clone(),
                };
                let mut parts = expr.into_inner();
                let pair = parts.next().unwrap();
                match pair.as_rule() {
                    Rule::subfield_exp => {
                        let mut pair = pair.into_inner();
                        let mut name_parts = pair
                            .next()
                            .expect("Guaranteed by grammar.")
                            .into_inner()
                            .collect::<Vec<_>>();
                        let function_arguments =
                            pair.next().expect("Guaranteed by grammar").into_inner();
                        // remove the last field from the subfield exp, since it is the method name
                        // the different parts of the exp
                        // e.g.
                        // if the method_exp is a.b.c.add()
                        // then these parts are
                        //
                        // ["a", "b", "c", "add"]
                        let method_name = check!(
                            ident::parse_from_pair(name_parts.pop().unwrap(), config),
                            return err(warnings, errors),
                            warnings,
                            errors
                        );
                        let mut arguments_buf = VecDeque::new();
                        for argument in function_arguments {
                            let arg = check!(
                                Expression::parse_from_pair(argument.clone(), config),
                                Expression::Tuple {
                                    fields: vec![],
                                    span: Span {
                                        span: argument.as_span(),
                                        path: path.clone()
                                    }
                                },
                                warnings,
                                errors
                            );
                            arguments_buf.push_back(arg);
                        }
                        // the first thing is either an exp or a var, everything subsequent must be
                        // a field
                        let mut name_parts = name_parts.into_iter();
                        let mut expr = check!(
                            parse_subfield_path(
                                name_parts.next().expect("guaranteed by grammar"),
                                config
                            ),
                            return err(warnings, errors),
                            warnings,
                            errors
                        );

                        for name_part in name_parts {
                            expr = Expression::SubfieldExpression {
                                prefix: Box::new(expr.clone()),
                                span: Span {
                                    span: name_part.as_span(),
                                    path: path.clone(),
                                },
                                field_to_access: check!(
                                    ident::parse_from_pair(name_part, config),
                                    continue,
                                    warnings,
                                    errors
                                ),
                            }
                        }

                        arguments_buf.push_front(expr);
                        Expression::MethodApplication {
                            method_name: MethodName::FromModule { method_name },
                            arguments: arguments_buf.into_iter().collect(),
                            span: whole_exp_span,
                        }
                    }
                    Rule::fully_qualified_method => {
                        let mut call_path = None;
                        let mut type_name = None;
                        let mut method_name = None;
                        let mut arguments = None;
                        for pair in pair.into_inner() {
                            match pair.as_rule() {
                                Rule::path_separator => (),
<<<<<<< HEAD
                                Rule::call_path => {
                                    call_path = Some(check!(
                                        CallPath::parse_from_pair(pair, config),
=======
                                Rule::path_ident => {
                                    path_parts_buf.push(check!(
                                        ident::parse_from_pair(pair, config),
>>>>>>> 4ca12f8e
                                        continue,
                                        warnings,
                                        errors
                                    ));
                                }
                                Rule::type_name => {
                                    type_name = Some(pair);
                                }
                                Rule::call_item => {
                                    method_name = Some(pair);
                                }
                                Rule::fn_args => {
                                    arguments = Some(pair);
                                }
                                a => unreachable!("guaranteed by grammar: {:?}", a),
                            }
                        }
                        let type_name = check!(
                            TypeInfo::parse_from_pair(
                                type_name.expect("guaranteed by grammar"),
                                config
                            ),
                            TypeInfo::ErrorRecovery,
                            warnings,
                            errors
                        );

                        let call_path = call_path.expect("guaranteed by grammar");
                        let mut call_path_buf = call_path.prefixes;
                        call_path_buf.push(call_path.suffix);

                        // parse the method name into a call path
                        let method_name = MethodName::FromType {
                            call_path: CallPath {
                                prefixes: call_path_buf,
                                suffix: check!(
                                    ident::parse_from_pair(
                                        method_name.expect("guaranteed by grammar"),
                                        config
                                    ),
                                    return err(warnings, errors),
                                    warnings,
                                    errors
                                ),
                                is_absolute: call_path.is_absolute, //is_absolute: false,
                            },
                            type_name: Some(type_name),
                        };

                        let mut arguments_buf = vec![];
                        // evaluate  the arguments passed in to the method
                        if let Some(arguments) = arguments {
                            for argument in arguments.into_inner() {
                                let arg = check!(
                                    Expression::parse_from_pair(argument.clone(), config),
                                    Expression::Tuple {
                                        fields: vec![],
                                        span: Span {
                                            span: argument.as_span(),
                                            path: path.clone()
                                        }
                                    },
                                    warnings,
                                    errors
                                );
                                arguments_buf.push(arg);
                            }
                        }

                        Expression::MethodApplication {
                            method_name,
                            arguments: arguments_buf,
                            span: whole_exp_span,
                        }
                    }
                    a => unreachable!("{:?}", a),
                }
            }
            Rule::delineated_path => {
                // this is either an enum expression or looking something
                // up in libraries
                let span = Span {
                    span: expr.as_span(),
                    path,
                };
                let mut parts = expr.into_inner();
                let path_component = parts.next().unwrap();
                let instantiator = parts.next();
                let path = check!(
                    CallPath::parse_from_pair(path_component, config),
                    return err(warnings, errors),
                    warnings,
                    errors
                );

                let args = if let Some(inst) = instantiator {
                    let mut buf = vec![];
                    for exp in inst.into_inner() {
                        let exp = check!(
                            Expression::parse_from_pair(exp, config),
                            return err(warnings, errors),
                            warnings,
                            errors
                        );
                        buf.push(exp);
                    }
                    buf
                } else {
                    vec![]
                };

                // if there is an expression in parenthesis, that is the instantiator.

                Expression::DelineatedPath {
                    call_path: path,
                    args,
                    span,
                    // Eventually, when we support generic enums, we want to be able to parse type
                    // arguments on the enum name and throw them in here. TODO
                    type_arguments: vec![],
                }
            }
            Rule::tuple_expr => {
                let fields = expr.into_inner().collect::<Vec<_>>();
                let mut fields_buf = Vec::with_capacity(fields.len());
                for field in fields {
                    let value = check!(
                        Expression::parse_from_pair(field.clone(), config),
                        Expression::Tuple {
                            fields: vec![],
                            span: span.clone()
                        },
                        warnings,
                        errors
                    );
                    fields_buf.push(value);
                }
                Expression::Tuple {
                    fields: fields_buf,
                    span,
                }
            }
            Rule::struct_field_access => {
                let inner = expr.into_inner().next().expect("guaranteed by grammar");
                assert_eq!(inner.as_rule(), Rule::subfield_path);

                let mut name_parts = inner.into_inner();
                let mut expr = check!(
                    parse_subfield_path(name_parts.next().expect("guaranteed by grammar"), config),
                    return err(warnings, errors),
                    warnings,
                    errors
                );

                for name_part in name_parts {
                    expr = Expression::SubfieldExpression {
                        prefix: Box::new(expr.clone()),
                        span: Span {
                            span: name_part.as_span(),
                            path: path.clone(),
                        },
                        field_to_access: check!(
                            ident::parse_from_pair(name_part, config),
                            continue,
                            warnings,
                            errors
                        ),
                    }
                }

                expr
            }
            Rule::abi_cast => {
                let span = Span {
                    span: expr.as_span(),
                    path,
                };
                let mut iter = expr.into_inner();
                let _abi_keyword = iter.next();
                let abi_name = iter.next().expect("guaranteed by grammar");
                let abi_name = check!(
                    CallPath::parse_from_pair(abi_name, config),
                    return err(warnings, errors),
                    warnings,
                    errors
                );
                let address = iter.next().expect("guaranteed by grammar");
                let address = check!(
                    Expression::parse_from_pair(address, config),
                    return err(warnings, errors),
                    warnings,
                    errors
                );
                Expression::AbiCast {
                    span,
                    address: Box::new(address),
                    abi_name,
                }
            }
            Rule::unary_op_expr => {
                check!(
                    convert_unary_to_fn_calls(expr, config),
                    return err(warnings, errors),
                    warnings,
                    errors
                )
            }
            Rule::array_index => check!(
                parse_array_index(expr, config),
                return err(warnings, errors),
                warnings,
                errors
            ),
            a => {
                eprintln!(
                    "Unimplemented expr: {:?} ({:?}) ({:?})",
                    a,
                    expr.as_str(),
                    expr.as_rule()
                );
                errors.push(CompileError::UnimplementedRule(
                    a,
                    Span {
                        span: expr.as_span(),
                        path: path.clone(),
                    },
                ));
                // construct unit expression for error recovery
                Expression::Tuple {
                    fields: vec![],
                    span: Span {
                        span: expr.as_span(),
                        path,
                    },
                }
            }
        };
        ok(parsed, warnings, errors)
    }
}

fn convert_unary_to_fn_calls(
    item: Pair<Rule>,
    config: Option<&BuildConfig>,
) -> CompileResult<Expression> {
    let iter = item.into_inner();
    let mut unary_stack = vec![];
    let mut warnings = vec![];
    let mut errors = vec![];
    let mut expr = None;
    for item in iter {
        match item.as_rule() {
            Rule::unary_op => unary_stack.push((
                Span {
                    span: item.as_span(),
                    path: config.map(|c| c.path()),
                },
                check!(
                    UnaryOp::parse_from_pair(item, config),
                    return err(warnings, errors),
                    warnings,
                    errors
                ),
            )),
            _ => {
                expr = Some(check!(
                    Expression::parse_from_pair_inner(item, config),
                    return err(warnings, errors),
                    warnings,
                    errors
                ))
            }
        }
    }

    let mut expr = expr.expect("guaranteed by grammar");
    assert!(!unary_stack.is_empty(), "guaranteed by grammar");
    while let Some((op_span, unary_op)) = unary_stack.pop() {
        expr = unary_op.to_fn_application(
            expr.clone(),
            join_spans(op_span.clone(), expr.span()),
            op_span,
        );
    }
    ok(expr, warnings, errors)
}

pub(crate) fn parse_array_index(
    item: Pair<Rule>,
    config: Option<&BuildConfig>,
) -> CompileResult<Expression> {
    let mut warnings = vec![];
    let mut errors = vec![];
    let path = config.map(|c| c.path());
    let span = item.as_span();
    let mut inner_iter = item.into_inner();
    let prefix = check!(
        parse_call_item(inner_iter.next().unwrap(), config),
        return err(warnings, errors),
        warnings,
        errors
    );
    let mut index_buf = vec![];
    for index in inner_iter {
        index_buf.push(check!(
            Expression::parse_from_pair(index, config),
            return err(warnings, errors),
            warnings,
            errors
        ));
    }
    let first_index = index_buf.first().expect("guarenteed by grammer");
    let mut exp = Expression::ArrayIndex {
        prefix: Box::new(prefix),
        index: Box::new(first_index.to_owned()),
        span: Span {
            span: span.clone(),
            path: path.clone(),
        },
    };
    for index in index_buf.into_iter().skip(1) {
        exp = Expression::ArrayIndex {
            prefix: Box::new(exp),
            index: Box::new(index),
            span: Span {
                span: span.clone(),
                path: path.clone(),
            },
        };
    }
    ok(exp, warnings, errors)
}

fn parse_subfield_path(
    item: Pair<Rule>,
    config: Option<&BuildConfig>,
) -> CompileResult<Expression> {
    let warnings = vec![];
    let mut errors = vec![];
    let path = config.map(|c| c.path());
    let item = item.into_inner().next().expect("guarenteed by grammar");
    match item.as_rule() {
        Rule::call_item => parse_call_item(item, config),
        Rule::array_index => parse_array_index(item, config),
        a => {
            eprintln!(
                "Unimplemented subfield path: {:?} ({:?}) ({:?})",
                a,
                item.as_str(),
                item.as_rule()
            );
            errors.push(CompileError::UnimplementedRule(
                a,
                Span {
                    span: item.as_span(),
                    path: path.clone(),
                },
            ));
            // construct unit expression for error recovery
            let exp = Expression::Tuple {
                fields: vec![],
                span: Span {
                    span: item.as_span(),
                    path,
                },
            };
            ok(exp, warnings, errors)
        }
    }
}

// A call item is parsed as either an `ident` or a parenthesized `expr`. This method's job is to
// figure out which variant of `call_item` this is and turn it into either a variable expression
// or parse it as an expression otherwise.
fn parse_call_item(item: Pair<Rule>, config: Option<&BuildConfig>) -> CompileResult<Expression> {
    let mut warnings = vec![];
    let mut errors = vec![];
    assert_eq!(item.as_rule(), Rule::call_item);
    let item = item.into_inner().next().expect("guaranteed by grammar");
    let exp = match item.as_rule() {
        Rule::ident => Expression::VariableExpression {
            name: check!(
                ident::parse_from_pair(item.clone(), config),
                return err(warnings, errors),
                warnings,
                errors
            ),
            span: Span {
                span: item.as_span(),
                path: config.map(|c| c.path()),
            },
        },
        Rule::expr => check!(
            Expression::parse_from_pair(item, config),
            return err(warnings, errors),
            warnings,
            errors
        ),
        a => unreachable!("{:?}", a),
    };
    ok(exp, warnings, errors)
}

fn parse_array_elems(elems: Pair<Rule>, config: Option<&BuildConfig>) -> CompileResult<Expression> {
    let mut warnings = Vec::new();
    let mut errors = Vec::new();

    let path = config.map(|cfg| cfg.path());
    let span = Span {
        span: elems.as_span(),
        path: path.clone(),
    };

    let mut elem_iter = elems.into_inner();
    let first_elem = elem_iter.next().unwrap();
    let contents = match first_elem.as_rule() {
        Rule::literal_value => {
            // The form [initialiser; count].
            let span = first_elem.as_span();
            let init = Literal::parse_from_pair(first_elem, config)
                .map(|(value, span)| Expression::Literal { value, span })
                .unwrap_or_else(&mut warnings, &mut errors, || Expression::Tuple {
                    fields: vec![],
                    span: Span { span, path },
                });

            // This is a constant integer expression we need to parse now into a count.  Currently
            // assuming it's a `u64_integer` in the grammar, so we can just use the builtin
            // `parse()` to get it.
            let count = elem_iter
                .next()
                .unwrap()
                .as_str()
                .trim()
                .parse::<usize>()
                .unwrap();
            let mut elems = Vec::with_capacity(count);
            elems.resize(count as usize, init);
            elems
        }
        _otherwise => {
            // The simple form [elem0, elem1, ..., elemN].
            let span = first_elem.as_span();
            let first_elem_expr = check!(
                Expression::parse_from_pair(first_elem, config),
                Expression::Tuple {
                    fields: vec![],
                    span: Span {
                        span,
                        path: path.clone()
                    }
                },
                warnings,
                errors
            );
            elem_iter.fold(vec![first_elem_expr], |mut elems, pair| {
                let span = pair.as_span();
                elems.push(check!(
                    Expression::parse_from_pair(pair, config),
                    Expression::Tuple {
                        fields: vec![],
                        span: Span {
                            span,
                            path: path.clone()
                        }
                    },
                    warnings,
                    errors
                ));
                elems
            })
        }
    };

    ok(Expression::Array { contents, span }, warnings, errors)
}

fn parse_op(op: Pair<Rule>, config: Option<&BuildConfig>) -> CompileResult<Op> {
    let path = config.map(|c| c.path());
    use OpVariant::*;
    let mut errors = Vec::new();
    let op_variant = match op.as_str() {
        "+" => Add,
        "-" => Subtract,
        "/" => Divide,
        "*" => Multiply,
        "%" => Modulo,
        "||" => Or,
        "&&" => And,
        "==" => Equals,
        "!=" => NotEquals,
        "^" => Xor,
        "|" => BinaryOr,
        "&" => BinaryAnd,
        ">" => GreaterThan,
        "<" => LessThan,
        ">=" => GreaterThanOrEqualTo,
        "<=" => LessThanOrEqualTo,
        a => {
            errors.push(CompileError::ExpectedOp {
                op: a.to_string(),
                span: Span {
                    span: op.as_span(),
                    path,
                },
            });
            return err(Vec::new(), errors);
        }
    };
    ok(
        Op {
            span: Span {
                span: op.as_span(),
                path,
            },
            op_variant,
        },
        Vec::new(),
        errors,
    )
}

#[derive(Debug)]
pub(crate) struct Op {
    pub span: Span,
    pub op_variant: OpVariant,
}

impl Op {
    pub fn to_var_name(&self) -> Ident {
        Ident::new_with_override(self.op_variant.as_str(), self.span.clone())
    }
}

#[derive(Debug)]
pub enum OpVariant {
    Add,
    Subtract,
    Divide,
    Multiply,
    Modulo,
    Or,
    And,
    Equals,
    NotEquals,
    Xor,
    BinaryOr,
    BinaryAnd,
    GreaterThan,
    LessThan,
    GreaterThanOrEqualTo,
    LessThanOrEqualTo,
}

impl OpVariant {
    fn as_str(&self) -> &'static str {
        use OpVariant::*;
        match self {
            Add => "add",
            Subtract => "subtract",
            Divide => "divide",
            Multiply => "multiply",
            Modulo => "modulo",
            Or => "$or$",
            And => "$and$",
            Equals => "eq",
            NotEquals => "neq",
            Xor => "xor",
            BinaryOr => "binary_or",
            BinaryAnd => "binary_and",
            GreaterThan => "gt",
            LessThan => "lt",
            LessThanOrEqualTo => "le",
            GreaterThanOrEqualTo => "ge",
        }
    }
    fn precedence(&self) -> usize {
        use OpVariant::*;
        // a higher number means the operation has higher precedence
        match self {
            Or => 0,
            And => 0,

            Equals => 1,
            NotEquals => 1,

            GreaterThan => 2,
            LessThan => 2,
            GreaterThanOrEqualTo => 2,
            LessThanOrEqualTo => 2,

            Add => 3,
            Subtract => 3,

            Divide => 4,
            Multiply => 4,
            Modulo => 4,

            BinaryOr => 5,
            BinaryAnd => 5,
            Xor => 5,
        }
    }
}

fn arrange_by_order_of_operations(
    expressions: Vec<Either<Op, Expression>>,
    debug_span: Span,
) -> CompileResult<Expression> {
    let mut errors = Vec::new();
    let warnings = Vec::new();
    let mut expression_stack = Vec::new();
    let mut op_stack = Vec::new();

    for expr_or_op in expressions {
        match expr_or_op {
            Either::Left(op) => {
                if op.op_variant.precedence()
                    < op_stack
                        .last()
                        .map(|x: &Op| x.op_variant.precedence())
                        .unwrap_or(0)
                {
                    let rhs = expression_stack.pop();
                    let lhs = expression_stack.pop();
                    let new_op = op_stack.pop().unwrap();
                    if lhs.is_none() {
                        errors.push(CompileError::Internal(
                            "Prematurely empty expression stack for left hand side.",
                            debug_span,
                        ));
                        return err(warnings, errors);
                    }
                    if rhs.is_none() {
                        errors.push(CompileError::Internal(
                            "Prematurely empty expression stack for right hand side.",
                            debug_span,
                        ));
                        return err(warnings, errors);
                    }
                    let lhs = lhs.unwrap();
                    let rhs = rhs.unwrap();

                    // We special case `&&` and `||` here because they are binary operators and are
                    // bound by the precedence rules, but they are not overloaded by std::ops since
                    // they must be evaluated lazily.
                    expression_stack.push(match new_op.op_variant {
                        OpVariant::And | OpVariant::Or => Expression::LazyOperator {
                            op: LazyOp::from(new_op.op_variant),
                            lhs: Box::new(lhs),
                            rhs: Box::new(rhs),
                            span: debug_span.clone(),
                        },
                        _ => Expression::core_ops(new_op, vec![lhs, rhs], debug_span.clone()),
                    })
                }
                op_stack.push(op)
            }
            Either::Right(expr) => expression_stack.push(expr),
        }
    }

    while let Some(op) = op_stack.pop() {
        let rhs = expression_stack.pop();
        let lhs = expression_stack.pop();

        if lhs.is_none() {
            errors.push(CompileError::Internal(
                "Prematurely empty expression stack for left hand side.",
                debug_span,
            ));
            return err(warnings, errors);
        }
        if rhs.is_none() {
            errors.push(CompileError::Internal(
                "Prematurely empty expression stack for right hand side.",
                debug_span,
            ));
            return err(warnings, errors);
        }

        let lhs = lhs.unwrap();
        let rhs = rhs.unwrap();

        // See above about special casing `&&` and `||`.
        let span = join_spans(join_spans(lhs.span(), op.span.clone()), rhs.span());
        expression_stack.push(match op.op_variant {
            OpVariant::And | OpVariant::Or => Expression::LazyOperator {
                op: LazyOp::from(op.op_variant),
                lhs: Box::new(lhs),
                rhs: Box::new(rhs),
                span,
            },
            _ => Expression::core_ops(op, vec![lhs.clone(), rhs.clone()], span),
        });
    }

    if expression_stack.len() != 1 {
        errors.push(CompileError::Internal(
            "Invalid expression stack length",
            debug_span,
        ));
        return err(warnings, errors);
    }

    ok(expression_stack[0].clone(), warnings, errors)
}

struct MatchedBranch {
    result: Expression,
    match_req_map: Vec<(Expression, Expression)>,
    match_impl_map: Vec<(Ident, Expression)>,
    branch_span: Span,
}

/// This algorithm desugars match expressions to if statements.
///
/// Given the following example:
///
/// ```ignore
/// struct Point {
///     x: u64,
///     y: u64
/// }
///
/// let p = Point {
///     x: 42,
///     y: 24
/// };
///
/// match p {
///     Point { x, y: 5 } => { x },
///     Point { x, y: 24 } => { x },
///     _ => 0
/// }
/// ```
///
/// The resulting if statement would look roughly like this:
///
/// ```ignore
/// if y==5 {
///     let x = 42;
///     x
/// } else if y==42 {
///     let x = 42;
///     x
/// } else {
///     0
/// }
/// ```
///
/// The steps of the algorithm can roughly be broken down into:
///
/// 1. Assemble the "matched branches."
/// 2. Assemble the possibly nested giant if statement using the matched branches.
///     2a. Assemble the conditional that goes in the if primary expression.
///     2b. Assemble the statements that go inside of the body of the if expression
///     2c. Assemble the giant if statement.
/// 3. Return!
pub fn desugar_match_expression(
    primary_expression: Expression,
    branches: Vec<MatchBranch>,
    _span: Span,
) -> CompileResult<Expression> {
    let mut errors = vec![];
    let mut warnings = vec![];

    // 1. Assemble the "matched branches."
    let mut matched_branches = vec![];
    for MatchBranch {
        condition,
        result,
        span: branch_span,
    } in branches.iter()
    {
        let matches = match condition {
            MatchCondition::CatchAll(_) => Some((vec![], vec![])),
            MatchCondition::Scrutinee(scrutinee) => check!(
                matcher(&primary_expression, scrutinee),
                return err(warnings, errors),
                warnings,
                errors
            ),
        };
        match matches {
            Some((match_req_map, match_impl_map)) => {
                matched_branches.push(MatchedBranch {
                    result: result.to_owned(),
                    match_req_map,
                    match_impl_map,
                    branch_span: branch_span.to_owned(),
                });
            }
            None => {
                let errors = vec![CompileError::PatternMatchingAlgorithmFailure(
                    "found None",
                    branch_span.clone(),
                )];
                let exp = Expression::Tuple {
                    fields: vec![],
                    span: branch_span.clone(),
                };
                return ok(exp, vec![], errors);
            }
        }
    }

    // 2. Assemble the possibly nested giant if statement using the matched branches.
    let mut if_statement = None;
    for MatchedBranch {
        result,
        match_req_map,
        match_impl_map,
        branch_span,
    } in matched_branches.iter().rev()
    {
        // 2a. Assemble the conditional that goes in the if primary expression.
        let mut conditional = None;
        for (left_req, right_req) in match_req_map.iter() {
            let joined_span = join_spans(left_req.clone().span(), right_req.clone().span());
            let condition = Expression::core_ops_eq(
                vec![left_req.to_owned(), right_req.to_owned()],
                joined_span,
            );
            match conditional {
                None => {
                    conditional = Some(condition);
                }
                Some(the_conditional) => {
                    conditional = Some(Expression::LazyOperator {
                        op: crate::LazyOp::And,
                        lhs: Box::new(the_conditional.clone()),
                        rhs: Box::new(condition.clone()),
                        span: join_spans(the_conditional.span(), condition.span()),
                    });
                }
            }
        }

        // 2b. Assemble the statements that go inside of the body of the if expression
        let mut code_block_stmts = vec![];
        let mut code_block_stmts_span = None;
        for (left_impl, right_impl) in match_impl_map.iter() {
            let decl = Declaration::VariableDeclaration(VariableDeclaration {
                name: left_impl.clone(),
                is_mutable: false,
                body: right_impl.clone(),
                type_ascription: TypeInfo::Unknown,
                type_ascription_span: None,
            });
            let new_span = join_spans(left_impl.span().clone(), right_impl.span());
            code_block_stmts.push(AstNode {
                content: AstNodeContent::Declaration(decl),
                span: new_span.clone(),
            });
            code_block_stmts_span = match code_block_stmts_span {
                None => Some(new_span),
                Some(old_span) => Some(join_spans(old_span, new_span)),
            };
        }
        match result {
            Expression::CodeBlock {
                contents:
                    CodeBlock {
                        contents,
                        whole_block_span,
                    },
                span: _,
            } => {
                let mut contents = contents.clone();
                code_block_stmts.append(&mut contents);
                code_block_stmts_span = match code_block_stmts_span {
                    None => Some(whole_block_span.clone()),
                    Some(old_span) => Some(join_spans(old_span, whole_block_span.clone())),
                };
            }
            result => {
                code_block_stmts.push(AstNode {
                    content: AstNodeContent::Expression(result.clone()),
                    span: result.span(),
                });
                code_block_stmts_span = match code_block_stmts_span {
                    None => Some(result.span()),
                    Some(old_span) => Some(join_spans(old_span, result.span())),
                };
            }
        }
        let code_block_stmts_span = match code_block_stmts_span {
            None => branch_span.clone(),
            Some(span) => span,
        };
        let code_block = Expression::CodeBlock {
            contents: CodeBlock {
                contents: code_block_stmts.clone(),
                whole_block_span: code_block_stmts_span.clone(),
            },
            span: code_block_stmts_span,
        };

        // 2c. Assemble the giant if statement.
        match if_statement {
            None => {
                if_statement = match conditional {
                    None => Some(code_block),
                    Some(conditional) => Some(Expression::IfExp {
                        condition: Box::new(conditional.clone()),
                        then: Box::new(code_block.clone()),
                        r#else: None,
                        span: join_spans(conditional.span(), code_block.span()),
                    }),
                };
            }
            Some(Expression::CodeBlock {
                contents: right_block,
                span: exp_span,
            }) => {
                let right = Expression::CodeBlock {
                    contents: right_block,
                    span: exp_span,
                };
                if_statement = match conditional {
                    None => Some(Expression::IfExp {
                        condition: Box::new(Expression::Literal {
                            value: Literal::Boolean(true),
                            span: branch_span.clone(),
                        }),
                        then: Box::new(code_block.clone()),
                        r#else: Some(Box::new(right.clone())),
                        span: join_spans(code_block.clone().span(), right.clone().span()),
                    }),
                    Some(the_conditional) => Some(Expression::IfExp {
                        condition: Box::new(the_conditional),
                        then: Box::new(code_block.clone()),
                        r#else: Some(Box::new(right.clone())),
                        span: join_spans(code_block.clone().span(), right.clone().span()),
                    }),
                };
            }
            Some(Expression::IfExp {
                condition,
                then,
                r#else,
                span: exp_span,
            }) => {
                if_statement = Some(Expression::IfExp {
                    condition: Box::new(conditional.unwrap()),
                    then: Box::new(code_block.clone()),
                    r#else: Some(Box::new(Expression::IfExp {
                        condition,
                        then,
                        r#else,
                        span: exp_span.clone(),
                    })),
                    span: join_spans(code_block.clone().span(), exp_span),
                });
            }
            Some(if_statement) => {
                eprintln!("Unimplemented if_statement_pattern: {:?}", if_statement,);
                errors.push(CompileError::Unimplemented(
                    "this desugared if expression pattern is not implemented",
                    if_statement.span(),
                ));
                // construct unit expression for error recovery
                let exp = Expression::Tuple {
                    fields: vec![],
                    span: if_statement.span(),
                };
                return ok(exp, warnings, errors);
            }
        }
    }

    // 3. Return!
    match if_statement {
        None => err(vec![], vec![]),
        Some(if_statement) => ok(if_statement, warnings, errors),
    }
}<|MERGE_RESOLUTION|>--- conflicted
+++ resolved
@@ -525,11 +525,7 @@
                 let mut expr_iter = expr.into_inner();
                 let struct_name = expr_iter.next().unwrap();
                 let struct_name = check!(
-<<<<<<< HEAD
                     CallPath::parse_from_pair(struct_name, config),
-=======
-                    ident::parse_from_pair(struct_name, config),
->>>>>>> 4ca12f8e
                     return err(warnings, errors),
                     warnings,
                     errors
@@ -749,15 +745,9 @@
                         for pair in pair.into_inner() {
                             match pair.as_rule() {
                                 Rule::path_separator => (),
-<<<<<<< HEAD
                                 Rule::call_path => {
                                     call_path = Some(check!(
                                         CallPath::parse_from_pair(pair, config),
-=======
-                                Rule::path_ident => {
-                                    path_parts_buf.push(check!(
-                                        ident::parse_from_pair(pair, config),
->>>>>>> 4ca12f8e
                                         continue,
                                         warnings,
                                         errors
